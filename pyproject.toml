--- conflicted
+++ resolved
@@ -23,10 +23,6 @@
 skip_glob = ["python/ansible/plugins"]
 skip = ["python/init_db.py", "python/task_runner.py", "python/backupdb.py", "python/job_runner.py", "python/drf_docs.py"]
 
-<<<<<<< HEAD
-
-=======
->>>>>>> ad560dc8
 [tool.pylint.main]
 # Analyse import fallback blocks. This can be used to support both Python 2 and 3
 # compatible code, which means that the block might have code that exists only in
