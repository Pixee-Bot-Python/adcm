[tool.poetry]
name = "adcm"
version = "2.0.0"
description = "Arenadata Cluster Manager"
authors = [""]
readme = "README.md"

[tool.poetry.dependencies]
python = "^3.10"

ansible = { git = "https://github.com/arenadata/ansible.git", branch = "v2.8.8-p6" }
apache-libcloud = "3.8.0"
attr = "0.3.2"
casestyle = "0.0.4"
coreapi = "2.3.3"
cryptography = "41.0.7"
Django = "3.2.23"
django-auth-ldap = "4.6.0"
django-csp = "3.7"
django-filter = "23.5"
django-guardian = "2.4.0"
# we've decided to keep it at 3.14.0, since 3.15.0 introduced unwanted behavior
# concerning our way of defining serializers, so we'd have to adopt code to update to 3.15
djangorestframework = "3.14.0"
drf-extensions = "0.7.1"
drf-flex-fields = "1.0.2"
drf-nested-routers = "0.93.5"
googleapis-common-protos = "1.62.0"
grpcio = "1.60.0"
jinja2 = "2.11.3"
jmespath = "1.0.1"
jsonschema = "4.20.0"
lxml = "4.9.4"
markupsafe = "1.1.1"
multipledispatch = "1.0.0"
psycopg2-binary = "2.9.9"
pycryptodome = "3.18.0"
<<<<<<< HEAD
pydantic = "^1.10.9"
python-gnupg = "^0.5.0"
requests-toolbelt = "^1.0.0"
rstr = "^3.2.1"
ruyaml = "^0.91.0"
social-auth-app-django = "^5.2.0"
uwsgi = "^2.0.22"
six = "^1.16.0"
django-cors-headers = "^4.1.0"
djangorestframework-camel-case = "^1.4.2"
adcm-version = "^1.0.0"
drf-spectacular = {version = "^0.27.0", extras = ["sidecar"]}
django-test-migrations = {version = "^1.3.0", python = "3.10"}
=======
pydantic = "1.10.13"
python-gnupg = "0.5.2"
requests-toolbelt = "1.0.0"
rstr = "3.2.2"
ruyaml = "0.91.0"
social-auth-app-django = "5.4.0"
uwsgi = "2.0.23"
six = "1.16.0"
django-cors-headers = "4.3.1"
djangorestframework-camel-case = "1.4.2"
adcm-version = "1.0.3"
drf-spectacular = {version = "0.27.0", extras = ["sidecar"]}
>>>>>>> f931ccad

[tool.poetry.group.lint]
optional = true

[tool.poetry.group.lint.dependencies]
ruff = "^0.1.13"

[tool.poetry.group.unittests]
optional = true

[tool.poetry.group.unittests.dependencies]
tblib = "^2.0.0"

[tool.poetry.group.dev]
optional = true

[tool.poetry.group.dev.dependencies]
pre-commit = "^3.6.0"

[tool.poetry.group.profiling]
optional = true

[tool.poetry.group.profiling.dependencies]
django-silk = "^5.0.4"

[build-system]
requires = ["poetry-core"]
build-backend = "poetry.core.masonry.api"

[tool.ruff]
line-length = 120
exclude = ["python/cm/migrations/*", "python/audit/migrations/*", "python/rbac/migrations/*"]

[tool.ruff.format]
exclude = ["python/cm/migrations/*", "python/audit/migrations/*", "python/rbac/migrations/*"]

[tool.ruff.lint.isort]
force-sort-within-sections = true
length-sort-straight = true
order-by-type = true

[tool.ruff.lint]
ignore = [
    "E402",
    "SIM117",
    "A003",
    "ANN001", "ANN201","ANN101", "ANN102", "ANN401", "ANN002", "ANN003", "ANN202", "ANN204", "ANN205", "ANN206",
    "COM812",
    "ARG005",
    "S105",
    "TRY003", "TRY201", "TRY301", "TRY300",
    "S106",
    "RET503", "RET505",
    "FBT001", "FBT002", "FBT003",
    "PIE800",
    "PTH103", "PTH107", "PTH110", "PTH112", "PTH118", "PTH119", "PTH120","PTH123",
    "S107"
]
select = [
    # Pyflakes
    "F",
    # Pycodestyle
    "E", "W",
    # isort
    "I",
    # "COM" - The following rules may cause conflicts when used with the formatter: `COM812`.
    # To avoid unexpected behavior, we recommend disabling these rules
    "N", "UP", "YTT", "ANN",
    "S", "BLE", "FBT", "B", "COM", "A", "C4",
    "DTZ", "ICN", "PIE", "Q", "RET",
    "SIM", "ARG", "PTH", "PLE", "TRY"
]<|MERGE_RESOLUTION|>--- conflicted
+++ resolved
@@ -35,21 +35,6 @@
 multipledispatch = "1.0.0"
 psycopg2-binary = "2.9.9"
 pycryptodome = "3.18.0"
-<<<<<<< HEAD
-pydantic = "^1.10.9"
-python-gnupg = "^0.5.0"
-requests-toolbelt = "^1.0.0"
-rstr = "^3.2.1"
-ruyaml = "^0.91.0"
-social-auth-app-django = "^5.2.0"
-uwsgi = "^2.0.22"
-six = "^1.16.0"
-django-cors-headers = "^4.1.0"
-djangorestframework-camel-case = "^1.4.2"
-adcm-version = "^1.0.0"
-drf-spectacular = {version = "^0.27.0", extras = ["sidecar"]}
-django-test-migrations = {version = "^1.3.0", python = "3.10"}
-=======
 pydantic = "1.10.13"
 python-gnupg = "0.5.2"
 requests-toolbelt = "1.0.0"
@@ -62,7 +47,6 @@
 djangorestframework-camel-case = "1.4.2"
 adcm-version = "1.0.3"
 drf-spectacular = {version = "0.27.0", extras = ["sidecar"]}
->>>>>>> f931ccad
 
 [tool.poetry.group.lint]
 optional = true
