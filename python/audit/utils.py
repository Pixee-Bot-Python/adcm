--- conflicted
+++ resolved
@@ -991,15 +991,15 @@
                 object_type=AuditObjectType.Component,
             )
 
-        case ["adcm", obj_pk, "config", "history"]:
+        case ["adcm", adcm_pk, "config", "history"]:
             audit_operation = AuditOperation(
                 name=f"{AuditObjectType.ADCM.upper()} "
                      f"configuration {AuditLogOperationType.Update}d",
                 operation_type=AuditLogOperationType.Update,
             )
-            obj = ADCM.objects.get(pk=obj_pk)
-            audit_object = _get_or_create_audit_obj(
-                object_id=obj_pk,
+            obj = ADCM.objects.get(pk=adcm_pk)
+            audit_object = _get_or_create_audit_obj(
+                object_id=adcm_pk,
                 object_name=obj.name,
                 object_type=AuditObjectType.ADCM,
             )
@@ -1260,7 +1260,7 @@
         operation_result=result,
         user=system_user,
     )
-<<<<<<< HEAD
+    cef_log(audit_instance=auditlog, signature_id='Background operation', empty_resource=True)
 
 
 def audit_finish_task(obj, action_display_name: str, status: str) -> None:
@@ -1289,7 +1289,4 @@
         operation_type=AuditLogOperationType.Update,
         operation_result=operation_result,
         object_changes={},
-    )
-=======
-    cef_log(audit_instance=auditlog, signature_id='Background operation', empty_resource=True)
->>>>>>> c3b8ea7c
+    )