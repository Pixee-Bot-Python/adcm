--- conflicted
+++ resolved
@@ -220,25 +220,10 @@
             "name": "\"Audit log cleanup/archiving on schedule\" job",
         },
     }
-<<<<<<< HEAD
-    result = (
-        AuditLogOperationResult.Success if result == 'success' else AuditLogOperationResult.Fail
-    )
-    operation_name = operation_type_map[operation_type]["name"] + ' ' + operation_status
-    audit_object = get_or_create_audit_obj(
-        object_id=ADCM.objects.get().id,
-        object_name='ADCM',
-        object_type=AuditObjectType.ADCM,
-    )
-    system_user = User.objects.get(username='system')
-    audit_log = AuditLog.objects.create(
-        audit_object=audit_object,
-=======
     operation_name = operation_type_map[operation_type]["name"] + " " + operation_status
     system_user = User.objects.get(username="system")
     auditlog = AuditLog.objects.create(
         audit_object=None,
->>>>>>> b0d96aef
         operation_name=operation_name,
         operation_type=operation_type_map[operation_type]["type"],
         operation_result=result,
