# Licensed under the Apache License, Version 2.0 (the "License");
# you may not use this file except in compliance with the License.
# You may obtain a copy of the License at
#
#      http://www.apache.org/licenses/LICENSE-2.0
#
# Unless required by applicable law or agreed to in writing, software
# distributed under the License is distributed on an "AS IS" BASIS,
# WITHOUT WARRANTIES OR CONDITIONS OF ANY KIND, either express or implied.
# See the License for the specific language governing permissions and
# limitations under the License.
"""
Django settings for adcm project.

Generated by 'django-admin startproject' using Django 1.11.4.

For more information on this file, see
https://docs.djangoproject.com/en/1.11/topics/settings/

For the full list of settings and their values, see
https://docs.djangoproject.com/en/1.11/ref/settings/
"""

import json
import os
from os.path import dirname

from django.core.management.utils import get_random_secret_key

# Build paths inside the project like this: os.path.join(BASE_DIR, ...)
BASE_DIR = dirname(dirname(dirname(os.path.abspath(__file__))))
CONF_DIR = BASE_DIR + '/data/conf/'
SECRET_KEY_FILE = CONF_DIR + '/secret_key.txt'
CONFIG_FILE = BASE_DIR + '/config.json'

# Quick-start development settings - unsuitable for production
# See https://docs.djangoproject.com/en/1.11/howto/deployment/checklist/

# Load secret key from filesystem
if os.path.exists(SECRET_KEY_FILE):
    with open(SECRET_KEY_FILE, encoding='utf_8') as f:
        SECRET_KEY = f.read().strip()
else:
    # If we have no SECRET_KEY_FILE than we are running in some tricky fashion.
    # In that case we will use random key every run. That is usefull for
    # manage.py calls during image build
    SECRET_KEY = get_random_secret_key()

if os.path.exists(CONFIG_FILE):
    with open(CONFIG_FILE, encoding='utf_8') as f:
        ADCM_VERSION = json.load(f)['version']
else:
    ADCM_VERSION = '2019.02.07.00'

# SECURITY WARNING: don't run with debug turned on in production!
DEBUG = False

ALLOWED_HOSTS = ['*']

# Application definition

INSTALLED_APPS = [
    'django_generate_secret_key',
    'django_filters',
    'django.contrib.auth',
    'django.contrib.contenttypes',
    'django.contrib.sessions',
    'django.contrib.messages',
    'django.contrib.staticfiles',
    'background_task',
    'rest_framework',
    'rest_framework_swagger',
    'api.apps.APIConfig',
    'corsheaders',
    'rest_framework.authtoken',
    'social_django',
<<<<<<< HEAD
    'rbac',
=======
    'adwp_events',
>>>>>>> 79f503ca
    'cm.apps.CmConfig',
]

MIDDLEWARE = [
    'django.middleware.security.SecurityMiddleware',
    'django.contrib.sessions.middleware.SessionMiddleware',
    'django.middleware.common.CommonMiddleware',
    'django.middleware.csrf.CsrfViewMiddleware',
    'django.contrib.auth.middleware.AuthenticationMiddleware',
    'django.contrib.messages.middleware.MessageMiddleware',
    'django.middleware.clickjacking.XFrameOptionsMiddleware',
    'corsheaders.middleware.CorsMiddleware',
]

ROOT_URLCONF = 'adcm.urls'

TEMPLATES = [
    {
        'BACKEND': 'django.template.backends.django.DjangoTemplates',
        'DIRS': [],
        'APP_DIRS': True,
        'OPTIONS': {
            'context_processors': [
                'django.template.context_processors.debug',
                'django.template.context_processors.request',
                'django.contrib.auth.context_processors.auth',
                'django.contrib.messages.context_processors.messages',
            ],
        },
    },
]

WSGI_APPLICATION = 'adcm.wsgi.application'
LOGIN_URL = '/admin/login/'

REST_FRAMEWORK = {
    # Use Django's standard `django.contrib.auth` permissions,
    # or allow read-only access for unauthenticated users.
    'DEFAULT_PERMISSION_CLASSES': [
        # 'rest_framework.permissions.DjangoModelPermissionsOrAnonReadOnly'
        # 'rest_framework.permissions.DjangoModelPermissions'
        'rest_framework.permissions.IsAuthenticated'
    ],
    'DEFAULT_AUTHENTICATION_CLASSES': (
        'rest_framework.authentication.TokenAuthentication',
        'rest_framework.authentication.SessionAuthentication',
    ),
    'DEFAULT_SCHEMA_CLASS': 'rest_framework.schemas.coreapi.AutoSchema',
    'DEFAULT_PAGINATION_CLASS': 'rest_framework.pagination.LimitOffsetPagination',
    'PAGE_SIZE': 50,
    'DEFAULT_FILTER_BACKENDS': [
        'django_filters.rest_framework.DjangoFilterBackend',
        'rest_framework.filters.OrderingFilter',
    ],
    'EXCEPTION_HANDLER': 'cm.errors.custom_drf_exception_handler',
}

# Database
# https://docs.djangoproject.com/en/1.11/ref/settings/#databases

DATABASES = {
    'default': {
        'ENGINE': 'django.db.backends.sqlite3',
        'NAME': os.path.join(BASE_DIR, 'data/var/cluster.db'),
        # 'ENGINE': 'django.db.backends.postgresql',
        # 'NAME': 'adcm',
        # 'HOST': 'localhost',
        # 'USER': 'adcm',
        # 'PASSWORD': 'adcm',
        'OPTIONS': {
            'timeout': 20,
        },
    }
}

# Password validation
# https://docs.djangoproject.com/en/1.11/ref/settings/#auth-password-validators

AUTH_PASSWORD_VALIDATORS = [
    {
        'NAME': 'django.contrib.auth.password_validation.UserAttributeSimilarityValidator',
    },
    # {'NAME': 'django.contrib.auth.password_validation.MinimumLengthValidator', },
    # {'NAME': 'django.contrib.auth.password_validation.CommonPasswordValidator',},
    {
        'NAME': 'django.contrib.auth.password_validation.NumericPasswordValidator',
    },
]

AUTHENTICATION_BACKENDS = (
    'django.contrib.auth.backends.ModelBackend',
    'social_core.backends.google.GoogleOAuth2',
)

SOCIAL_AUTH_PIPELINE = (
    'social_core.pipeline.social_auth.social_details',
    'social_core.pipeline.social_auth.social_uid',
    'social_core.pipeline.social_auth.auth_allowed',
    'social_core.pipeline.social_auth.social_user',
    'social_core.pipeline.user.get_username',
    'social_core.pipeline.user.create_user',
    'social_core.pipeline.social_auth.associate_user',
    'social_core.pipeline.social_auth.load_extra_data',
    'social_core.pipeline.user.user_details',
    'cm.views.get_token',
)

SOCIAL_AUTH_LOGIN_REDIRECT_URL = '/'

SOCIAL_AUTH_GOOGLE_OAUTH2_WHITELISTED_DOMAINS = []
SOCIAL_AUTH_GOOGLE_OAUTH2_KEY = ''
SOCIAL_AUTH_GOOGLE_OAUTH2_SECRET = ''

# Internationalization
# https://docs.djangoproject.com/en/1.11/topics/i18n/

LANGUAGE_CODE = 'en-us'

TIME_ZONE = 'UTC'

USE_I18N = True
USE_L10N = True
USE_TZ = True

# Static files (CSS, JavaScript, Images)
# https://docs.djangoproject.com/en/1.11/howto/static-files/

STATIC_ROOT = os.path.join(BASE_DIR, 'wwwroot/static/')
STATIC_URL = '/static/'

STATICFILES_DIRS = (
    # Put strings here, like "/home/html/static"
    # Don't forget to use absolute paths, not relative paths.
)

ADWP_EVENT_SERVER = {
    # path to json file with Event Server secret token
    'SECRETS_FILE': os.path.join(BASE_DIR, 'data/var/secrets.json'),
    # URL of Event Server REST API
    'API_URL': 'http://localhost:8020/api/v1',
}

LOGGING = {
    'version': 1,
    'disable_existing_loggers': False,
    'filters': {
        'require_debug_false': {
            '()': 'django.utils.log.RequireDebugFalse',
        },
    },
    'formatters': {
        'adwp': {
            'format': '{asctime} {levelname} {module} {message}',
            'style': '{',
        },
    },
    'handlers': {
        'file': {
            'level': 'DEBUG',
            'filters': ['require_debug_false'],
            'class': 'logging.FileHandler',
            'filename': os.path.join(BASE_DIR, 'data/log/adcm_debug.log'),
        },
        'adwp_file': {
            'level': 'DEBUG',
            'formatter': 'adwp',
            'class': 'logging.FileHandler',
            'filename': os.path.join(BASE_DIR, 'data/log/adwp.log'),
        },
    },
    'loggers': {
        'django': {
            'handlers': ['file'],
            'level': 'DEBUG',
            'propagate': True,
        },
        'adwp.events': {
            'handlers': ['adwp_file'],
            'level': 'DEBUG',
            'propagate': True,
        },
    },
}

DEFAULT_AUTO_FIELD = 'django.db.models.AutoField'<|MERGE_RESOLUTION|>--- conflicted
+++ resolved
@@ -74,11 +74,8 @@
     'corsheaders',
     'rest_framework.authtoken',
     'social_django',
-<<<<<<< HEAD
     'rbac',
-=======
     'adwp_events',
->>>>>>> 79f503ca
     'cm.apps.CmConfig',
 ]
 
