--- conflicted
+++ resolved
@@ -179,38 +179,6 @@
     return obj_conf
 
 
-<<<<<<< HEAD
-=======
-def prepare_social_auth(conf):
-    if "google_oauth" not in conf:
-        return
-    gconf = conf["google_oauth"]
-    if "client_id" not in gconf or not gconf["client_id"]:
-        return
-    if "secret" not in gconf or not gconf["secret"]:
-        return
-    settings.SOCIAL_AUTH_GOOGLE_OAUTH2_KEY = gconf["client_id"]
-    settings.SOCIAL_AUTH_GOOGLE_OAUTH2_SECRET = ansible_decrypt(gconf["secret"])
-    if "whitelisted_domains" in gconf:
-        settings.SOCIAL_AUTH_GOOGLE_OAUTH2_WHITELISTED_DOMAINS = gconf["whitelisted_domains"]
-
-
-def load_social_auth():
-    try:
-        adcm = ADCM.objects.filter()
-        if not adcm:
-            return
-    except OperationalError:
-        return
-
-    try:
-        cl = ConfigLog.objects.get(obj_ref=adcm[0].config, id=adcm[0].config.current)
-        prepare_social_auth(cl.config)
-    except OperationalError as e:
-        logger.error("load_social_auth error: %s", e)
-
-
->>>>>>> ec830b58
 def get_prototype_config(proto: Prototype, action: Action = None) -> Tuple[dict, dict, dict, dict]:
     spec = {}
     flat_spec = OrderedDict()
