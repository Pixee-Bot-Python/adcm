--- conflicted
+++ resolved
@@ -372,22 +372,18 @@
     if cancel_tasks:
         _cancel_locking_tasks(cluster)
     cluster_id = cluster.id
-<<<<<<< HEAD
     hosts = cluster.host_set.all()
     host_ids = [str(host.id) for host in hosts]
     hosts.update(maintenance_mode=MaintenanceModeType.Disabled)
-    cluster.delete()
     log.debug(
         'Deleting cluster #%s. Set `%s` maintenance mode value for `%s` hosts.',
         cluster_id,
         MaintenanceModeType.Disabled,
         ', '.join(host_ids),
     )
-=======
     del_concerns_func = cm.issue.update_hierarchy_issues(obj=cluster, remove_obj=True)
     cluster.delete()
     del_concerns_func()
->>>>>>> 74a3f795
     cm.status_api.post_event('delete', 'cluster', cluster_id)
     load_service_map()
 
