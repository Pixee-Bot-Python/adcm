# Licensed under the Apache License, Version 2.0 (the "License");
# you may not use this file except in compliance with the License.
# You may obtain a copy of the License at
#
#      http://www.apache.org/licenses/LICENSE-2.0
#
# Unless required by applicable law or agreed to in writing, software
# distributed under the License is distributed on an "AS IS" BASIS,
# WITHOUT WARRANTIES OR CONDITIONS OF ANY KIND, either express or implied.
# See the License for the specific language governing permissions and
# limitations under the License.

from django.test import TestCase

from cm import issue, models
from cm.unit_tests import utils
from cm.hierarchy import Tree


<<<<<<< HEAD
class AggregateIssuesTest(TestCase):
    """
    Tests for `cm.issue.aggregate_issues()`
    BEWARE of different object instances in `self.tree` and `self.hierarchy`, use `refresh_from_db`
    """

    def setUp(self) -> None:
        self.hierarchy = utils.generate_hierarchy()
        self.tree = Tree(self.hierarchy['cluster'])

    def test_no_issues(self):
        """Objects with no issues has no aggregated issues as well"""
        for obj in self.hierarchy.values():
            self.assertFalse(issue.aggregate_issues(obj, self.tree))

    def test_provider_issue(self):
        """Test provider's special case - it does not aggregate issues from other objects"""
        data = {'config': False}
        for node in self.tree.get_all_affected(self.tree.built_from):
            node.value.issue = data
            node.value.save()

        provider = self.hierarchy['provider']
        provider.refresh_from_db()
        self.assertDictEqual(data, issue.aggregate_issues(provider, self.tree))

    def test_own_issue(self):
        """Test if own issue is not doubled as nested"""
        data = {'config': False}
        for node in self.tree.get_all_affected(self.tree.built_from):
            node.value.issue = data
            node.value.save()

        for name, obj in self.hierarchy.items():
            obj.refresh_from_db()
            agg_issue = issue.aggregate_issues(obj, self.tree)
            self.assertNotIn(name, agg_issue)
            self.assertIn('config', agg_issue)

    def test_linked_issues(self):
        """Test if aggregated issue has issues from all linked objects"""
        data = {'config': False}
        for node in self.tree.get_all_affected(self.tree.built_from):
            node.value.issue = data
            node.value.save()

        keys = {'config', 'cluster', 'service', 'component', 'provider', 'host'}
        for name, obj in self.hierarchy.items():
            if name == 'provider':
                continue

            obj.refresh_from_db()
            agg_issue = issue.aggregate_issues(obj, self.tree)
            expected_keys = keys.difference({name})
            got_keys = set(agg_issue.keys())
            self.assertSetEqual(expected_keys, got_keys)


class IssueReporterTest(TestCase):
    @patch('cm.status_api.post_event')
    def test_update__no_issue_changes(self, mock_evt_post):
        hierarchy = utils.generate_hierarchy()
        issue.update_hierarchy_issues(hierarchy['cluster'])
        mock_evt_post.assert_not_called()

    @patch('cm.status_api.post_event')
    @patch('cm.issue.check_cluster_issue')
    def test_update__raise_issue(self, mock_check, mock_evt_post):
        mock_check.return_value = {'config': False}
        hierarchy = utils.generate_hierarchy()

        issue.update_hierarchy_issues(hierarchy['cluster'])

        affected = ('cluster', 'service', 'component', 'host')
        self.assertEqual(len(affected), mock_evt_post.call_count)
        expected_calls = {('raise_issue', n) for n in affected}
        got_calls = set()
        for call in mock_evt_post.mock_calls:
            got_calls.add((call.args[0], call.args[1]))
        self.assertSetEqual(expected_calls, got_calls)

    @patch('cm.status_api.post_event')
    @patch('cm.issue.check_cluster_issue')
    def test_update__clear_issue(self, mock_check, mock_evt_post):
        mock_check.return_value = {}
        hierarchy = utils.generate_hierarchy()
        hierarchy['cluster'].issue = {'config': False}
        hierarchy['cluster'].save()

        issue.update_hierarchy_issues(hierarchy['cluster'])

        affected = ('cluster', 'service', 'component', 'host')
        self.assertEqual(len(affected), mock_evt_post.call_count)
        expected_calls = {('clear_issue', n) for n in affected}
        got_calls = set()
        for call in mock_evt_post.mock_calls:
            got_calls.add((call.args[0], call.args[1]))
        self.assertSetEqual(expected_calls, got_calls)
=======
class CreateIssueTest(TestCase):
    """Tests for `cm.issue.create_issues()`"""

    def setUp(self) -> None:
        self.hierarchy = utils.generate_hierarchy()
        self.cluster = self.hierarchy['cluster']
        self.tree = Tree(self.cluster)

    def test_new_issue(self):
        issue_type = models.IssueType.Config
        issue.create_issue(self.cluster, issue_type)
        own_issue = self.cluster.get_own_issue(issue_type)
        self.assertIsNotNone(own_issue)
        for node in self.tree.get_directly_affected(self.tree.built_from):
            concerns = list(node.value.concerns.all())
            self.assertEqual(len(concerns), 1)
            self.assertEqual(own_issue.pk, concerns[0].pk)

    def test_same_issue(self):
        issue_type = models.IssueType.Config
        issue.create_issue(self.cluster, issue_type)
        issue.create_issue(self.cluster, issue_type)  # create twice
        for node in self.tree.get_directly_affected(self.tree.built_from):
            concerns = list(node.value.concerns.all())
            self.assertEqual(len(concerns), 1)  # exist only one

    def test_few_issues(self):
        issue_type_1 = models.IssueType.Config
        issue_type_2 = models.IssueType.RequiredImport
        issue.create_issue(self.cluster, issue_type_1)
        issue.create_issue(self.cluster, issue_type_2)
        own_issue_1 = self.cluster.get_own_issue(issue_type_1)
        self.assertIsNotNone(own_issue_1)
        own_issue_2 = self.cluster.get_own_issue(issue_type_2)
        self.assertIsNotNone(own_issue_2)
        self.assertNotEqual(own_issue_1.pk, own_issue_2.pk)
        for node in self.tree.get_directly_affected(self.tree.built_from):
            concerns = {c.pk for c in node.value.concerns.all()}
            self.assertEqual(len(concerns), 2)
            self.assertSetEqual({own_issue_1.pk, own_issue_2.pk}, concerns)


class RemoveIssueTest(TestCase):
    """Tests for `cm.issue.create_issues()`"""

    def setUp(self) -> None:
        self.hierarchy = utils.generate_hierarchy()
        self.cluster = self.hierarchy['cluster']
        self.tree = Tree(self.cluster)

    def test_no_issue(self):
        issue_type = models.IssueType.Config
        self.assertIsNone(self.cluster.get_own_issue(issue_type))
        issue.remove_issue(self.cluster, issue_type)
        self.assertIsNone(self.cluster.get_own_issue(issue_type))

    def test_single_issue(self):
        issue_type = models.IssueType.Config
        issue.create_issue(self.cluster, issue_type)

        issue.remove_issue(self.cluster, issue_type)
        self.assertIsNone(self.cluster.get_own_issue(issue_type))
        for node in self.tree.get_directly_affected(self.tree.built_from):
            concerns = list(node.value.concerns.all())
            self.assertEqual(len(concerns), 0)

    def test_few_issues(self):
        issue_type_1 = models.IssueType.Config
        issue_type_2 = models.IssueType.RequiredImport
        issue.create_issue(self.cluster, issue_type_1)
        issue.create_issue(self.cluster, issue_type_2)

        issue.remove_issue(self.cluster, issue_type_1)
        own_issue_1 = self.cluster.get_own_issue(issue_type_1)
        self.assertIsNone(own_issue_1)
        own_issue_2 = self.cluster.get_own_issue(issue_type_2)
        self.assertIsNotNone(own_issue_2)

        for node in self.tree.get_directly_affected(self.tree.built_from):
            concerns = [c.pk for c in node.value.concerns.all()]
            self.assertEqual(len(concerns), 1)
            self.assertEqual(concerns[0], own_issue_2.pk)
>>>>>>> 5054937d
<|MERGE_RESOLUTION|>--- conflicted
+++ resolved
@@ -17,106 +17,6 @@
 from cm.hierarchy import Tree
 
 
-<<<<<<< HEAD
-class AggregateIssuesTest(TestCase):
-    """
-    Tests for `cm.issue.aggregate_issues()`
-    BEWARE of different object instances in `self.tree` and `self.hierarchy`, use `refresh_from_db`
-    """
-
-    def setUp(self) -> None:
-        self.hierarchy = utils.generate_hierarchy()
-        self.tree = Tree(self.hierarchy['cluster'])
-
-    def test_no_issues(self):
-        """Objects with no issues has no aggregated issues as well"""
-        for obj in self.hierarchy.values():
-            self.assertFalse(issue.aggregate_issues(obj, self.tree))
-
-    def test_provider_issue(self):
-        """Test provider's special case - it does not aggregate issues from other objects"""
-        data = {'config': False}
-        for node in self.tree.get_all_affected(self.tree.built_from):
-            node.value.issue = data
-            node.value.save()
-
-        provider = self.hierarchy['provider']
-        provider.refresh_from_db()
-        self.assertDictEqual(data, issue.aggregate_issues(provider, self.tree))
-
-    def test_own_issue(self):
-        """Test if own issue is not doubled as nested"""
-        data = {'config': False}
-        for node in self.tree.get_all_affected(self.tree.built_from):
-            node.value.issue = data
-            node.value.save()
-
-        for name, obj in self.hierarchy.items():
-            obj.refresh_from_db()
-            agg_issue = issue.aggregate_issues(obj, self.tree)
-            self.assertNotIn(name, agg_issue)
-            self.assertIn('config', agg_issue)
-
-    def test_linked_issues(self):
-        """Test if aggregated issue has issues from all linked objects"""
-        data = {'config': False}
-        for node in self.tree.get_all_affected(self.tree.built_from):
-            node.value.issue = data
-            node.value.save()
-
-        keys = {'config', 'cluster', 'service', 'component', 'provider', 'host'}
-        for name, obj in self.hierarchy.items():
-            if name == 'provider':
-                continue
-
-            obj.refresh_from_db()
-            agg_issue = issue.aggregate_issues(obj, self.tree)
-            expected_keys = keys.difference({name})
-            got_keys = set(agg_issue.keys())
-            self.assertSetEqual(expected_keys, got_keys)
-
-
-class IssueReporterTest(TestCase):
-    @patch('cm.status_api.post_event')
-    def test_update__no_issue_changes(self, mock_evt_post):
-        hierarchy = utils.generate_hierarchy()
-        issue.update_hierarchy_issues(hierarchy['cluster'])
-        mock_evt_post.assert_not_called()
-
-    @patch('cm.status_api.post_event')
-    @patch('cm.issue.check_cluster_issue')
-    def test_update__raise_issue(self, mock_check, mock_evt_post):
-        mock_check.return_value = {'config': False}
-        hierarchy = utils.generate_hierarchy()
-
-        issue.update_hierarchy_issues(hierarchy['cluster'])
-
-        affected = ('cluster', 'service', 'component', 'host')
-        self.assertEqual(len(affected), mock_evt_post.call_count)
-        expected_calls = {('raise_issue', n) for n in affected}
-        got_calls = set()
-        for call in mock_evt_post.mock_calls:
-            got_calls.add((call.args[0], call.args[1]))
-        self.assertSetEqual(expected_calls, got_calls)
-
-    @patch('cm.status_api.post_event')
-    @patch('cm.issue.check_cluster_issue')
-    def test_update__clear_issue(self, mock_check, mock_evt_post):
-        mock_check.return_value = {}
-        hierarchy = utils.generate_hierarchy()
-        hierarchy['cluster'].issue = {'config': False}
-        hierarchy['cluster'].save()
-
-        issue.update_hierarchy_issues(hierarchy['cluster'])
-
-        affected = ('cluster', 'service', 'component', 'host')
-        self.assertEqual(len(affected), mock_evt_post.call_count)
-        expected_calls = {('clear_issue', n) for n in affected}
-        got_calls = set()
-        for call in mock_evt_post.mock_calls:
-            got_calls.add((call.args[0], call.args[1]))
-        self.assertSetEqual(expected_calls, got_calls)
-=======
 class CreateIssueTest(TestCase):
     """Tests for `cm.issue.create_issues()`"""
 
@@ -198,5 +98,4 @@
         for node in self.tree.get_directly_affected(self.tree.built_from):
             concerns = [c.pk for c in node.value.concerns.all()]
             self.assertEqual(len(concerns), 1)
-            self.assertEqual(concerns[0], own_issue_2.pk)
->>>>>>> 5054937d
+            self.assertEqual(concerns[0], own_issue_2.pk)