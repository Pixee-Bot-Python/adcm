# Licensed under the Apache License, Version 2.0 (the "License");
# you may not use this file except in compliance with the License.
# You may obtain a copy of the License at
#
#      http://www.apache.org/licenses/LICENSE-2.0
#
# Unless required by applicable law or agreed to in writing, software
# distributed under the License is distributed on an "AS IS" BASIS,
# WITHOUT WARRANTIES OR CONDITIONS OF ANY KIND, either express or implied.
# See the License for the specific language governing permissions and
# limitations under the License.

from uuid import uuid4

from cm import models
from django.utils import timezone


def _gen_name(prefix: str, name='name'):
    """Generate unique name"""
    return {name: prefix + uuid4().hex}


def gen_bundle(name='') -> models.Bundle:
    """Generate some bundle"""
    return models.Bundle.objects.create(**_gen_name(name), version='1.0.0')


def gen_prototype(bundle: models.Bundle, proto_type) -> models.Prototype:
    """Generate prototype of specified type from bundle"""
    return models.Prototype.objects.create(
        type=proto_type,
        name=bundle.name,
        version=bundle.version,
        bundle=bundle,
    )


<<<<<<< HEAD
def gen_adcm() -> models.ADCM:
=======
def gen_prototype_config(prototype: models.Prototype, name: str, field_type: str, **kwargs):
    """Generate prototype for config field"""
    return models.PrototypeConfig.objects.create(
        prototype=prototype, name=name, type=field_type, **kwargs
    )


def gen_adcm():
>>>>>>> ff62d767
    """Generate or return existing the only ADCM object"""
    try:
        return models.ADCM.objects.get(name='ADCM')
    except models.ObjectDoesNotExist:
        bundle = gen_bundle()
        prototype = gen_prototype(bundle, 'adcm')
        return models.ADCM.objects.create(name='ADCM', prototype=prototype)


def gen_cluster(name='', bundle=None, prototype=None) -> models.Cluster:
    """Generate cluster from specified prototype"""
    if not prototype:
        bundle = bundle or gen_bundle()
        prototype = gen_prototype(bundle, 'cluster')
    return models.Cluster.objects.create(
        **_gen_name(name),
        prototype=prototype,
    )


def gen_service(cluster, bundle=None, prototype=None) -> models.ClusterObject:
    """Generate service of specified cluster and prototype"""
    if not prototype:
        bundle = bundle or gen_bundle()
        prototype = gen_prototype(bundle, 'service')
    return models.ClusterObject.objects.create(
        cluster=cluster,
        prototype=prototype,
    )


def gen_component(service, bundle=None, prototype=None) -> models.ServiceComponent:
    """Generate service component for specified service and prototype"""
    if not prototype:
        bundle = bundle or gen_bundle()
        prototype = gen_prototype(bundle, 'component')
    return models.ServiceComponent.objects.create(
        cluster=service.cluster,
        service=service,
        prototype=prototype,
    )


def gen_provider(name='', bundle=None, prototype=None) -> models.HostProvider:
    """Generate host provider for specified prototype"""
    if not prototype:
        bundle = bundle or gen_bundle()
        prototype = gen_prototype(bundle, 'provider')
    return models.HostProvider.objects.create(
        **_gen_name(name),
        prototype=prototype,
    )


def gen_host(provider, cluster=None, fqdn='', bundle=None, prototype=None) -> models.Host:
    """Generate host for specified cluster, provider, and prototype"""
    if not prototype:
        bundle = bundle or gen_bundle()
        prototype = gen_prototype(bundle, 'host')
    return models.Host.objects.create(
        **_gen_name(fqdn, 'fqdn'),
        cluster=cluster,
        provider=provider,
        prototype=prototype,
    )


def gen_host_component(component, host) -> models.HostComponent:
    """Generate host-component for specified host and component"""
    cluster = component.service.cluster
    if not host.cluster:
        host.cluster = cluster
        host.save()
    elif host.cluster != cluster:
        raise models.AdcmEx('Integrity error')
    return models.HostComponent.objects.create(
        host=host,
        cluster=cluster,
        service=component.service,
        component=component,
    )


<<<<<<< HEAD
def gen_concern_item(concern_type, name=None, reason=None, blocking=True) -> models.ConcernItem:
    """Generate ConcernItem object"""
    reason = reason or {'message': 'Test', 'placeholder': {}}
    return models.ConcernItem.objects.create(
        type=concern_type, name=name, reason=reason, blocking=blocking
    )


def gen_action(name='', bundle=None, prototype=None) -> models.Action:
    """Generate action from specified prototype"""
    if not prototype:
        bundle = bundle or gen_bundle()
        prototype = gen_prototype(bundle, 'service')
    return models.Action.objects.create(
        **_gen_name(name),
        display_name=f'Test {prototype.type} action',
        prototype=prototype,
        type='task',
        script='',
        script_type='ansible',
    )


def gen_task_log(obj: models.ADCMEntity) -> models.TaskLog:
    return models.TaskLog.objects.create(
        action=gen_action(),
        object_id=obj.pk,
        status='CREATED',
        task_object=obj,
        start_date=timezone.now(),
        finish_date=timezone.now(),
    )


def gen_job_log(task) -> models.JobLog:
    return models.JobLog.objects.create(
        task=task,
        status='CREATED',
        start_date=timezone.now(),
        finish_date=timezone.now(),
    )


def generate_hierarchy():  # pylint: disable=too-many-locals,too-many-statements
    """
    Generates hierarchy:
        cluster - service - component - host - provider
    """
    gen_adcm()

    cluster_bundle = gen_bundle()
    provider_bundle = gen_bundle()

    cluster_pt = gen_prototype(cluster_bundle, 'cluster')
    cluster = gen_cluster(prototype=cluster_pt)

    service_pt = gen_prototype(cluster_bundle, 'service')
    service = gen_service(cluster, prototype=service_pt)

    component_pt = gen_prototype(cluster_bundle, 'component')
    component = gen_component(service, prototype=component_pt)

    provider_pt = gen_prototype(provider_bundle, 'provider')
    provider = gen_provider(prototype=provider_pt)

    host_pt = gen_prototype(provider_bundle, 'host')
    host = gen_host(provider, prototype=host_pt)

    gen_host_component(component, host)

    return dict(
        cluster=cluster,
        service=service,
        component=component,
        provider=provider,
        host=host,
    )
=======
def gen_config(config: dict = None, attr: dict = None):
    """Generate config, creating `ObjectConfig` object and `ConfigLog` object"""
    if config is None:
        config = {}
    if attr is None:
        attr = {}
    oc = models.ObjectConfig.objects.create(current=0, previous=0)
    cl = models.ConfigLog.objects.create(obj_ref=oc, description='init', config=config, attr=attr)
    oc.current = cl.id
    oc.save()
    return oc
>>>>>>> ff62d767
<|MERGE_RESOLUTION|>--- conflicted
+++ resolved
@@ -36,9 +36,6 @@
     )
 
 
-<<<<<<< HEAD
-def gen_adcm() -> models.ADCM:
-=======
 def gen_prototype_config(prototype: models.Prototype, name: str, field_type: str, **kwargs):
     """Generate prototype for config field"""
     return models.PrototypeConfig.objects.create(
@@ -46,8 +43,7 @@
     )
 
 
-def gen_adcm():
->>>>>>> ff62d767
+def gen_adcm() -> models.ADCM:
     """Generate or return existing the only ADCM object"""
     try:
         return models.ADCM.objects.get(name='ADCM')
@@ -131,7 +127,6 @@
     )
 
 
-<<<<<<< HEAD
 def gen_concern_item(concern_type, name=None, reason=None, blocking=True) -> models.ConcernItem:
     """Generate ConcernItem object"""
     reason = reason or {'message': 'Test', 'placeholder': {}}
@@ -209,7 +204,8 @@
         provider=provider,
         host=host,
     )
-=======
+
+  
 def gen_config(config: dict = None, attr: dict = None):
     """Generate config, creating `ObjectConfig` object and `ConfigLog` object"""
     if config is None:
@@ -220,5 +216,4 @@
     cl = models.ConfigLog.objects.create(obj_ref=oc, description='init', config=config, attr=attr)
     oc.current = cl.id
     oc.save()
-    return oc
->>>>>>> ff62d767
+    return oc