# Licensed under the Apache License, Version 2.0 (the "License");
# you may not use this file except in compliance with the License.
# You may obtain a copy of the License at
#
#      http://www.apache.org/licenses/LICENSE-2.0
#
# Unless required by applicable law or agreed to in writing, software
# distributed under the License is distributed on an "AS IS" BASIS,
# WITHOUT WARRANTIES OR CONDITIONS OF ANY KIND, either express or implied.
# See the License for the specific language governing permissions and
# limitations under the License.

from django_filters import rest_framework as drf_filters
from guardian.mixins import PermissionListMixin
from guardian.shortcuts import get_objects_for_user
from rest_framework.permissions import IsAuthenticated
from rest_framework.response import Response
from rest_framework.status import (
    HTTP_200_OK,
    HTTP_201_CREATED,
    HTTP_204_NO_CONTENT,
    HTTP_400_BAD_REQUEST,
)

from api.base_view import DetailView, GenericUIView, PaginatedView
from api.host.serializers import (
    ClusterHostSerializer,
    HostDetailSerializer,
    HostSerializer,
    HostUISerializer,
    HostUpdateSerializer,
    ProvideHostSerializer,
    StatusSerializer,
)
from api.utils import check_custom_perm, create, get_object_for_user
from audit.utils import audit
from cm.api import (
    add_host_to_cluster,
    delete_host,
    load_service_map,
    remove_host_from_cluster,
)
from cm.errors import AdcmEx
from cm.models import (
    Cluster,
    ClusterObject,
    GroupConfig,
    Host,
    HostComponent,
    HostProvider,
    MaintenanceModeType,
    ServiceComponent,
)
from cm.status_api import make_ui_host_status
from rbac.viewsets import DjangoOnlyObjectPermissions

CLUSTER_VIEW = "cm.view_cluster"
PROVIDER_VIEW = "cm.view_hostprovider"
HOST_VIEW = "cm.view_host"


class NumberInFilter(drf_filters.BaseInFilter, drf_filters.NumberFilter):
    pass


class HostFilter(drf_filters.FilterSet):
    cluster_is_null = drf_filters.BooleanFilter(field_name="cluster_id", lookup_expr="isnull")
    provider_is_null = drf_filters.BooleanFilter(field_name="provider_id", lookup_expr="isnull")
    group_config = drf_filters.ModelChoiceFilter(
        queryset=GroupConfig.objects.all(), field_name="group_config", label="GroupConfig"
    )
    hostcomponent__service_id = drf_filters.ModelChoiceFilter(
        queryset=ClusterObject.objects.all(),
        field_name="hostcomponent__service_id",
        label="HostComponentService",
        distinct=True,
    )
    hostcomponent__component_id = drf_filters.ModelChoiceFilter(
        queryset=ServiceComponent.objects.all(),
        field_name="hostcomponent__component_id",
        label="HostComponentComponent",
        distinct=True,
    )

    exclude_group_config__in = NumberInFilter(
        field_name="group_config", lookup_expr="in", label="ExcludeGroupConfigIn", exclude=True
    )

    class Meta:
        model = Host
        fields = [
            "cluster_id",
            "prototype_id",
            "provider_id",
            "fqdn",
            "cluster_is_null",
            "provider_is_null",
            "group_config",
            "hostcomponent__service_id",
            "hostcomponent__component_id",
            "exclude_group_config__in",
        ]


def get_host_queryset(queryset, user, kwargs):
    if "cluster_id" in kwargs:
        cluster = get_object_for_user(user, CLUSTER_VIEW, Cluster, id=kwargs["cluster_id"])
        queryset = queryset.filter(cluster=cluster)
    if "provider_id" in kwargs:
        provider = get_object_for_user(user, PROVIDER_VIEW, HostProvider, id=kwargs["provider_id"])
        queryset = queryset.filter(provider=provider)

    return queryset


class HostList(PermissionListMixin, PaginatedView):
    queryset = Host.objects.all()
    serializer_class = HostSerializer
    serializer_class_ui = HostUISerializer
    permission_required = [HOST_VIEW]
    filterset_class = HostFilter
    filterset_fields = (
        "cluster_id",
        "prototype_id",
        "provider_id",
        "fqdn",
        "cluster_is_null",
        "provider_is_null",
        "group_config",
        "hostcomponent__service_id",
        "hostcomponent__component_id",
        "exclude_group_config__in",
    )
    ordering_fields = (
        "fqdn",
        "state",
        "provider__name",
        "cluster__name",
        "prototype__display_name",
        "prototype__version_order",
    )

    def get_queryset(self, *args, **kwargs):
        queryset = super().get_queryset(*args, **kwargs)
        queryset = get_host_queryset(queryset, self.request.user, self.kwargs)

        return get_objects_for_user(**self.get_get_objects_for_user_kwargs(queryset))

    @audit
    def post(self, request, *args, **kwargs):
        serializer = self.serializer_class(
            data=request.data,
            context={
                "request": request,
                "cluster_id": kwargs.get("cluster_id", None),
                "provider_id": kwargs.get("provider_id", None),
            },
        )
        if serializer.is_valid():
            if "provider_id" in kwargs:  # List provider hosts
                provider = get_object_for_user(
                    request.user, PROVIDER_VIEW, HostProvider, id=kwargs["provider_id"]
                )
            else:
                provider = serializer.validated_data.get("provider_id")
                provider = get_object_for_user(
                    request.user, PROVIDER_VIEW, HostProvider, id=provider.id
                )

            check_custom_perm(request.user, "add_host_to", "hostprovider", provider)

            return create(serializer)

        return Response(serializer.errors, status=HTTP_400_BAD_REQUEST)


class HostListProvider(HostList):
    serializer_class = ProvideHostSerializer


class HostListCluster(HostList):
    serializer_class = ClusterHostSerializer

    @audit
    def post(self, request, *args, **kwargs):
        serializer = self.get_serializer(data=request.data)
        if serializer.is_valid(raise_exception=True):
            validated_data = serializer.validated_data

            cluster = None
            if "cluster_id" in kwargs:
                cluster = get_object_for_user(
                    request.user, CLUSTER_VIEW, Cluster, id=kwargs["cluster_id"]
                )

            host = get_object_for_user(request.user, HOST_VIEW, Host, id=validated_data.get("id"))
            check_custom_perm(request.user, "map_host_to", "cluster", cluster)
            add_host_to_cluster(cluster, host)

            return Response(self.get_serializer(host).data, status=HTTP_201_CREATED)
        else:
            return Response(serializer.errors, status=HTTP_400_BAD_REQUEST)


def check_host(host, cluster):
    if host.cluster != cluster:
        msg = f"Host #{host.id} doesn't belong to cluster #{cluster.id}"

        raise AdcmEx("FOREIGN_HOST", msg)


class HostDetail(PermissionListMixin, DetailView):
    queryset = Host.objects.all()
<<<<<<< HEAD
    serializer_class = serializers.HostDetailSerializer
    serializer_class_ui = serializers.HostDetailUISerializer
    serializer_class_put = serializers.HostUpdateSerializer
    serializer_class_patch = serializers.HostUpdateSerializer
=======
    serializer_class = HostDetailSerializer
    serializer_class_ui = HostUISerializer
    serializer_class_put = HostUpdateSerializer
    serializer_class_patch = HostUpdateSerializer
>>>>>>> 43717462
    permission_classes = (DjangoOnlyObjectPermissions,)
    permission_required = [HOST_VIEW]
    lookup_field = "id"
    lookup_url_kwarg = "host_id"
    error_code = "HOST_NOT_FOUND"

    def get_queryset(self, *args, **kwargs):
        queryset = super().get_queryset(*args, **kwargs)
        queryset = get_host_queryset(queryset, self.request.user, self.kwargs)

        return get_objects_for_user(**self.get_get_objects_for_user_kwargs(queryset))

    @audit
    def delete(self, request, *args, **kwargs):
        host = self.get_object()
        if "cluster_id" in kwargs:
            # Remove host from cluster
            cluster = get_object_for_user(
                request.user, CLUSTER_VIEW, Cluster, id=kwargs["cluster_id"]
            )
            check_host(host, cluster)
            check_custom_perm(request.user, "unmap_host_from", "cluster", cluster)
            remove_host_from_cluster(host)
        else:
            # Delete host (and all corresponding host services:components)
            check_custom_perm(request.user, "remove", "host", host)
            delete_host(host)

        return Response(status=HTTP_204_NO_CONTENT)

    def patch(self, request, *args, **kwargs):
        return self.__update_host_object(request, *args, **kwargs)

    def put(self, request, *args, **kwargs):
        return self.__update_host_object(request, partial=False, *args, **kwargs)

    def __update_host_object(
        self,
        request,
        *args,
        partial=True,
        **kwargs,
    ):
        host = self.get_object()
        check_custom_perm(request.user, "change", "host", host)
        serializer = self.get_serializer(
            host,
            data=request.data,
            context={
                "request": request,
                "prototype_id": kwargs.get("prototype_id", None),
                "cluster_id": kwargs.get("cluster_id", None),
                "provider_id": kwargs.get("provider_id", None),
            },
            partial=partial,
        )

        if serializer.is_valid(raise_exception=True):
            self.__check_maintenance_mode_constraint(
                host.maintenance_mode, serializer.validated_data["maintenance_mode"]
            )
            if (
                "fqdn" in request.data
                and request.data["fqdn"] != host.fqdn
                and (host.cluster or host.state != "created")
            ):
                raise AdcmEx("HOST_UPDATE_ERROR")

            serializer.save(**kwargs)
            load_service_map()

            return Response(self.get_serializer(self.get_object()).data, status=HTTP_200_OK)

        return Response(serializer.errors, status=HTTP_400_BAD_REQUEST)

    @staticmethod
    def __check_maintenance_mode_constraint(old_mode, new_mode):
        if old_mode == MaintenanceModeType.Disabled or new_mode not in (
            MaintenanceModeType.On,
            MaintenanceModeType.Off,
        ):
            raise AdcmEx("MAINTENANCE_MODE_NOT_AVAILABLE")


class StatusList(GenericUIView):
    queryset = HostComponent.objects.all()
    permission_classes = (IsAuthenticated,)
    serializer_class = StatusSerializer

    def get(self, request, *args, **kwargs):
        cluster = None
        host = get_object_for_user(request.user, HOST_VIEW, Host, id=kwargs["host_id"])
        if "cluster_id" in kwargs:
            cluster = get_object_for_user(
                request.user, CLUSTER_VIEW, Cluster, id=kwargs["cluster_id"]
            )
        if "provider_id" in kwargs:
            provider = get_object_for_user(
                request.user, PROVIDER_VIEW, HostProvider, id=kwargs["provider_id"]
            )
            host = get_object_for_user(
                request.user,
                HOST_VIEW,
                Host.objects.filter(provider=provider),
                id=kwargs["host_id"],
            )

        if self._is_for_ui():
            host_components = self.get_queryset().filter(host=host)
            if cluster is not None:
                host_components = self.get_queryset().filter(host=host, cluster=cluster)

            return Response(make_ui_host_status(host, host_components))
        else:
            serializer = self.get_serializer(host)

            return Response(serializer.data)<|MERGE_RESOLUTION|>--- conflicted
+++ resolved
@@ -26,6 +26,7 @@
 from api.host.serializers import (
     ClusterHostSerializer,
     HostDetailSerializer,
+    HostDetailUISerializer,
     HostSerializer,
     HostUISerializer,
     HostUpdateSerializer,
@@ -211,17 +212,10 @@
 
 class HostDetail(PermissionListMixin, DetailView):
     queryset = Host.objects.all()
-<<<<<<< HEAD
-    serializer_class = serializers.HostDetailSerializer
-    serializer_class_ui = serializers.HostDetailUISerializer
-    serializer_class_put = serializers.HostUpdateSerializer
-    serializer_class_patch = serializers.HostUpdateSerializer
-=======
     serializer_class = HostDetailSerializer
-    serializer_class_ui = HostUISerializer
+    serializer_class_ui = HostDetailUISerializer
     serializer_class_put = HostUpdateSerializer
     serializer_class_patch = HostUpdateSerializer
->>>>>>> 43717462
     permission_classes = (DjangoOnlyObjectPermissions,)
     permission_required = [HOST_VIEW]
     lookup_field = "id"
