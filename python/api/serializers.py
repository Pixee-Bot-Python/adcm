--- conflicted
+++ resolved
@@ -10,14 +10,11 @@
 # See the License for the specific language governing permissions and
 # limitations under the License.
 
-<<<<<<< HEAD
-=======
 from api.config.serializers import ConfigSerializerUI
 from api.utils import UrlField, check_obj, hlink
 from cm.adcm_config import get_action_variant, get_prototype_config, ui_config
 from cm.errors import raise_AdcmEx
 from cm.models import Cluster, GroupConfig, HostProvider, PrototypeConfig
->>>>>>> 77706625
 from rest_framework.reverse import reverse
 from rest_framework.serializers import (
     BooleanField,
@@ -32,12 +29,6 @@
 from rest_framework_extensions.settings import extensions_api_settings
 
 from adcm.serializers import EmptySerializer
-from api.config.serializers import ConfigSerializerUI
-from api.utils import UrlField, check_obj, hlink
-from cm.adcm_config import get_action_variant, get_prototype_config, ui_config
-from cm.errors import raise_AdcmEx
-from cm.models import Cluster, GroupConfig, HostProvider, PrototypeConfig, Upgrade
-from cm.upgrade import do_upgrade
 
 
 class UpgradeSerializer(EmptySerializer):
