# Licensed under the Apache License, Version 2.0 (the "License");
# you may not use this file except in compliance with the License.
# You may obtain a copy of the License at
#
#      http://www.apache.org/licenses/LICENSE-2.0
#
# Unless required by applicable law or agreed to in writing, software
# distributed under the License is distributed on an "AS IS" BASIS,
# WITHOUT WARRANTIES OR CONDITIONS OF ANY KIND, either express or implied.
# See the License for the specific language governing permissions and
# limitations under the License.

from rest_framework import serializers
from rest_framework.reverse import reverse
from rest_framework_extensions.settings import extensions_api_settings

from api.config.serializers import ConfigSerializerUI
from api.utils import check_obj, hlink, UrlField
from cm.adcm_config import ui_config, get_prototype_config, get_action_variant
from cm.errors import raise_AdcmEx
from cm.models import Upgrade, GroupConfig, Cluster, HostProvider, PrototypeConfig
from cm.upgrade import do_upgrade


class UpgradeSerializer(serializers.Serializer):
    id = serializers.IntegerField(read_only=True)
    name = serializers.CharField(required=False)
    bundle_id = serializers.IntegerField(read_only=True)
    description = serializers.CharField(required=False)
    min_version = serializers.CharField(required=False)
    max_version = serializers.CharField(required=False)
    min_strict = serializers.BooleanField(required=False)
    max_strict = serializers.BooleanField(required=False)
    upgradable = serializers.BooleanField(required=False)
    license = serializers.CharField(required=False)
    license_url = hlink('bundle-license', 'bundle_id', 'bundle_id')
    from_edition = serializers.JSONField(required=False)
    state_available = serializers.JSONField(required=False)
    state_on_success = serializers.CharField(required=False)
<<<<<<< HEAD
    ui_options = serializers.SerializerMethodField()

    def get_ui_options(self, instance):
        if instance.action:
            return instance.action.ui_options
        return {}
=======
    config = serializers.SerializerMethodField()

    def get_config(self, instance):
        if instance.action is None:
            return {'attr': {}, 'config': []}

        if 'cluster_id' in self.context:
            obj = check_obj(Cluster, self.context['cluster_id'])
        else:
            obj = check_obj(HostProvider, self.context['provider_id'])

        action_conf = PrototypeConfig.objects.filter(
            prototype=instance.action.prototype, action=instance.action
        ).order_by('id')
        _, _, _, attr = get_prototype_config(obj.prototype, instance.action)
        get_action_variant(obj, action_conf)
        conf = ConfigSerializerUI(action_conf, many=True, context=self.context, read_only=True)
        return {'attr': attr, 'config': conf.data}
>>>>>>> 1115a1a7


class UpgradeLinkSerializer(UpgradeSerializer):
    class MyUrlField(UrlField):
        def get_kwargs(self, obj):
            return {'cluster_id': self.context['cluster_id'], 'upgrade_id': obj.id}

    url = MyUrlField(read_only=True, view_name='cluster-upgrade-details')
    do = MyUrlField(read_only=True, view_name='do-cluster-upgrade')


class DoUpgradeSerializer(serializers.Serializer):
    id = serializers.IntegerField(read_only=True)
    upgradable = serializers.BooleanField(read_only=True)
    config = serializers.JSONField(required=False, default=dict)
    task_id = serializers.IntegerField(read_only=True)

    def create(self, validated_data):
        upgrade = check_obj(Upgrade, validated_data.get('upgrade_id'), 'UPGRADE_NOT_FOUND')
        config = validated_data.get('config')
        return do_upgrade(validated_data.get('obj'), upgrade, config)


class StringListSerializer(serializers.ListField):
    item = serializers.CharField()


class UIConfigField(serializers.JSONField):
    """Serializering config field for UI"""

    def to_representation(self, value):
        obj = value.obj_ref.object
        if obj is None:
            raise_AdcmEx('INVALID_CONFIG_UPDATE', f'unknown object type "{value.obj_ref}"')
        if isinstance(obj, GroupConfig):
            obj = obj.object
        return ui_config(obj, value)

    def to_internal_value(self, data):
        return {'config': data}


class MultiHyperlinkedIdentityField(serializers.HyperlinkedIdentityField):
    """
    Hyperlinked identity field for nested routers
    """

    def __init__(self, view_name, *args, **kwargs):
        self.url_args = args
        super().__init__(view_name=view_name, **kwargs)

    def get_url(self, obj, view_name, request, format):  # pylint: disable=redefined-builtin
        kwargs = {}
        for url_arg in self.url_args:
            if url_arg.startswith(extensions_api_settings.DEFAULT_PARENT_LOOKUP_KWARG_NAME_PREFIX):
                parent_name = url_arg.replace(
                    extensions_api_settings.DEFAULT_PARENT_LOOKUP_KWARG_NAME_PREFIX, '', 1
                )
                parent = self.context.get(parent_name)
                kwargs.update({url_arg: parent.id})
            else:
                kwargs.update({url_arg: obj.id})
        return reverse(viewname=view_name, kwargs=kwargs, request=request, format=format)


class MultiHyperlinkedRelatedField(serializers.HyperlinkedRelatedField):
    """
    Hyperlinked related field for nested routers
    """

    def __init__(self, view_name, *args, **kwargs):
        kwargs['read_only'] = True
        self.url_args = args
        super().__init__(view_name, **kwargs)

    def get_url(self, obj, view_name, request, format):  # pylint: disable=redefined-builtin
        kwargs = {}
        for url_arg in self.url_args:
            if url_arg.startswith(extensions_api_settings.DEFAULT_PARENT_LOOKUP_KWARG_NAME_PREFIX):
                parent_name = url_arg.replace(
                    extensions_api_settings.DEFAULT_PARENT_LOOKUP_KWARG_NAME_PREFIX, '', 1
                )
                parent = self.context.get(parent_name)
                if parent is None:
                    parent = obj
                kwargs.update({url_arg: parent.id})
        lookup_value = getattr(obj, self.lookup_field)
        if lookup_value is None:
            return lookup_value
        kwargs.update({self.lookup_url_kwarg: lookup_value})
        return reverse(viewname=view_name, kwargs=kwargs, request=request, format=format)<|MERGE_RESOLUTION|>--- conflicted
+++ resolved
@@ -37,15 +37,13 @@
     from_edition = serializers.JSONField(required=False)
     state_available = serializers.JSONField(required=False)
     state_on_success = serializers.CharField(required=False)
-<<<<<<< HEAD
     ui_options = serializers.SerializerMethodField()
+    config = serializers.SerializerMethodField()
 
     def get_ui_options(self, instance):
         if instance.action:
             return instance.action.ui_options
         return {}
-=======
-    config = serializers.SerializerMethodField()
 
     def get_config(self, instance):
         if instance.action is None:
@@ -63,7 +61,6 @@
         get_action_variant(obj, action_conf)
         conf = ConfigSerializerUI(action_conf, many=True, context=self.context, read_only=True)
         return {'attr': attr, 'config': conf.data}
->>>>>>> 1115a1a7
 
 
 class UpgradeLinkSerializer(UpgradeSerializer):
