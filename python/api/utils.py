# Licensed under the Apache License, Version 2.0 (the "License");
# you may not use this file except in compliance with the License.
# You may obtain a copy of the License at
#
#      http://www.apache.org/licenses/LICENSE-2.0
#
# Unless required by applicable law or agreed to in writing, software
# distributed under the License is distributed on an "AS IS" BASIS,
# WITHOUT WARRANTIES OR CONDITIONS OF ANY KIND, either express or implied.
# See the License for the specific language governing permissions and
# limitations under the License.

from typing import List

from django.core.exceptions import ObjectDoesNotExist
from django.http.request import QueryDict
from django_filters import rest_framework as drf_filters
from guardian.shortcuts import get_objects_for_user
from rest_framework.exceptions import PermissionDenied
from rest_framework.filters import OrderingFilter
from rest_framework.response import Response
from rest_framework.reverse import reverse
from rest_framework.serializers import HyperlinkedIdentityField
from rest_framework.status import HTTP_200_OK, HTTP_201_CREATED, HTTP_400_BAD_REQUEST

from cm.errors import AdcmEx
from cm.models import (
    Action,
    ADCMEntity,
    Cluster,
    ConcernType,
    ConfigLog,
    Host,
    HostComponent,
    HostProvider,
    MaintenanceModeType,
    PrototypeConfig,
)
from cm.upgrade import get_upgrade


def get_object_for_user(user, perms, klass, **kwargs):
    try:
        queryset = get_objects_for_user(user, perms, klass)

        return queryset.get(**kwargs)
    except ObjectDoesNotExist:
        model = klass
        if not hasattr(klass, "_default_manager"):
            model = klass.model

        error_code = "NO_MODEL_ERROR_CODE"
        if hasattr(model, "__error_code__"):
            error_code = model.__error_code__

        raise AdcmEx(error_code) from None


def check_obj(model, req, error=None):
    if isinstance(req, dict):
        kw = req
    else:
        kw = {"id": req}

    return model.obj.get(**kw)


def hlink(view, lookup, lookup_url):
    return HyperlinkedIdentityField(
        view_name=view, lookup_field=lookup, lookup_url_kwarg=lookup_url
    )


def check_custom_perm(user, action_type, model, obj, second_perm=None):
    if user.has_perm(f"cm.{action_type}_{model}", obj):
        return

    if second_perm is not None and user.has_perm(f"cm.{second_perm}"):
        return

    raise PermissionDenied()


def save(serializer, code, **kwargs):
    if serializer.is_valid():
        serializer.save(**kwargs)

        return Response(serializer.data, status=code)

    return Response(serializer.errors, status=HTTP_400_BAD_REQUEST)


def create(serializer, **kwargs):
    return save(serializer, HTTP_201_CREATED, **kwargs)


def update(serializer, **kwargs):
    return save(serializer, HTTP_200_OK, **kwargs)


def set_disabling_cause(obj: ADCMEntity, action: Action) -> None:
    action.disabling_cause = None
    if obj.prototype.type == "adcm":
        current_configlog = ConfigLog.objects.get(obj_ref=obj.config, id=obj.config.current)
        if not current_configlog.attr["ldap_integration"]["active"]:
            action.disabling_cause = "no_ldap_settings"

    if obj.prototype.type == "cluster":
        mm = Host.objects.filter(cluster=obj, maintenance_mode=MaintenanceModeType.On).exists()
        if not action.allow_in_maintenance_mode and mm:
            action.disabling_cause = "maintenance_mode"
    elif obj.prototype.type == "service":
        mm = HostComponent.objects.filter(
            service=obj, cluster=obj.cluster, host__maintenance_mode=MaintenanceModeType.On
        ).exists()
        if not action.allow_in_maintenance_mode and mm:
            action.disabling_cause = "maintenance_mode"
    elif obj.prototype.type == "component":
        mm = HostComponent.objects.filter(
            component=obj,
            cluster=obj.cluster,
            service=obj.service,
            host__maintenance_mode=MaintenanceModeType.On,
        ).exists()
        if not action.allow_in_maintenance_mode and mm:
            action.disabling_cause = "maintenance_mode"
    elif obj.prototype.type == "host":
        mm = HostComponent.objects.filter(
            component_id__in=HostComponent.objects.filter(host=obj).values_list("component_id"),
            host__maintenance_mode=MaintenanceModeType.On,
        ).exists()
        if action.host_action and not action.allow_in_maintenance_mode and mm:
            action.disabling_cause = "maintenance_mode"


def filter_actions(obj: ADCMEntity, actions_set: List[Action]):
    """Filter out actions that are not allowed to run on object at that moment"""
    if obj.concerns.filter(type=ConcernType.Lock).exists():
        return []

    allowed = []
    for action in actions_set:
        if action.allowed(obj):
            allowed.append(action)
            action.config = PrototypeConfig.objects.filter(
                prototype=action.prototype, action=action
            ).order_by("id")
            set_disabling_cause(obj, action)

    return allowed


<<<<<<< HEAD
def get_upgradable_func(obj: [Cluster, HostProvider]):
    return bool(cm.upgrade.get_upgrade(obj))
=======
def get_upgradable_func(self, obj):
    return bool(get_upgrade(obj))
>>>>>>> d704909a


def get_api_url_kwargs(obj, request, no_obj_type=False):
    obj_type = obj.prototype.type
    kwargs = {
        f"{obj_type}_id": obj.id,
    }

    # Do not include object_type in kwargs if no_obj_type == True
    if not no_obj_type:
        kwargs["object_type"] = obj_type

    if obj_type in {"service", "host", "component"} and "cluster" in request.path:
        kwargs["cluster_id"] = obj.cluster.id

    if obj_type == "component" and ("service" in request.path or "cluster" in request.path):
        kwargs["service_id"] = obj.service.id

    return kwargs


class CommonAPIURL(HyperlinkedIdentityField):
    def get_url(self, obj, view_name, request, _format):
        kwargs = get_api_url_kwargs(obj, request)

        return reverse(view_name, kwargs=kwargs, request=request, format=_format)


class ObjectURL(HyperlinkedIdentityField):
    def get_url(self, obj, view_name, request, _format):
        kwargs = get_api_url_kwargs(obj, request, True)

        return reverse(view_name, kwargs=kwargs, request=request, format=_format)


class UrlField(HyperlinkedIdentityField):
    def get_kwargs(self, obj):
        return {}

    def get_url(self, obj, view_name, request, _format):
        kwargs = self.get_kwargs(obj)

        return reverse(self.view_name, kwargs=kwargs, request=request, format=_format)


def getlist_from_querydict(query_params, field_name):
    params = query_params.get(field_name)
    if params is None:
        return []

    return [param.strip() for param in params.split(",")]


def fix_ordering(field, view):
    fix = field
    if fix != "prototype_id":
        fix = fix.replace("prototype_", "prototype__")

    if fix != "provider_id":
        fix = fix.replace("provider_", "provider__")

    if fix not in ("cluster_id", "cluster_is_null"):
        fix = fix.replace("cluster_", "cluster__")

    if view.__class__.__name__ not in ("BundleList",):
        fix = fix.replace("version", "version_order")

    if view.__class__.__name__ in ["ServiceListView", "ComponentListView"]:
        if "display_name" in fix:
            fix = fix.replace("display_name", "prototype__display_name")

    return fix


class ActionFilter(drf_filters.FilterSet):
    button_is_null = drf_filters.BooleanFilter(field_name="button", lookup_expr="isnull")

    class Meta:
        model = Action
        fields = ("name", "button")


class AdcmOrderingFilter(OrderingFilter):
    def get_ordering(self, request, queryset, view):
        ordering = None
        fields = getlist_from_querydict(request.query_params, self.ordering_param)
        if fields:
            re_fields = [fix_ordering(field, view) for field in fields]
            ordering = self.remove_invalid_fields(queryset, re_fields, view, request)

        return ordering


class AdcmFilterBackend(drf_filters.DjangoFilterBackend):
    def get_filterset_kwargs(self, request, queryset, view):
        params = request.query_params
        fixed_params = QueryDict(mutable=True)
        for key in params:
            fixed_params[fix_ordering(key, view)] = params[key]

        return {
            "data": fixed_params,
            "queryset": queryset,
            "request": request,
        }


class SuperuserOnlyMixin:
    not_superuser_error_code = None

    def get_queryset(self, *args, **kwargs):
        if not self.request.user.is_superuser:
            if self.not_superuser_error_code:
                raise AdcmEx(self.not_superuser_error_code)

            return self.queryset.model.objects.none()

        return super().get_queryset(*args, **kwargs)<|MERGE_RESOLUTION|>--- conflicted
+++ resolved
@@ -150,13 +150,8 @@
     return allowed
 
 
-<<<<<<< HEAD
 def get_upgradable_func(obj: [Cluster, HostProvider]):
-    return bool(cm.upgrade.get_upgrade(obj))
-=======
-def get_upgradable_func(self, obj):
     return bool(get_upgrade(obj))
->>>>>>> d704909a
 
 
 def get_api_url_kwargs(obj, request, no_obj_type=False):
