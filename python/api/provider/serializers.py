--- conflicted
+++ resolved
@@ -10,16 +10,6 @@
 # See the License for the specific language governing permissions and
 # limitations under the License.
 
-from django.db import IntegrityError
-from rest_framework.serializers import (
-    BooleanField,
-    CharField,
-    IntegerField,
-    JSONField,
-    SerializerMethodField,
-)
-
-from adcm.serializers import EmptySerializer
 from api.action.serializers import ActionShort
 from api.concern.serializers import ConcernItemSerializer, ConcernItemUISerializer
 from api.group_config.serializers import GroupConfigsHyperlinkedIdentityField
@@ -35,9 +25,6 @@
 from cm.adcm_config import get_main_info
 from cm.api import add_host_provider
 from cm.errors import AdcmEx
-<<<<<<< HEAD
-from cm.models import Action, Prototype
-=======
 from cm.models import Action, Prototype, Upgrade
 from cm.upgrade import do_upgrade
 from django.db import IntegrityError
@@ -50,7 +37,6 @@
 )
 
 from adcm.serializers import EmptySerializer
->>>>>>> 77706625
 
 
 class ProviderSerializer(EmptySerializer):
