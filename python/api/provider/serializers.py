--- conflicted
+++ resolved
@@ -81,17 +81,16 @@
     group_config = GroupConfigsHyperlinkedIdentityField(view_name='group-config-list')
 
 
-<<<<<<< HEAD
 class ProviderUISerializer(ProviderSerializer):
-    edition = serializers.CharField(read_only=True)
-    locked = serializers.BooleanField(read_only=True)
+    edition = CharField(read_only=True)
+    locked = BooleanField(read_only=True)
     action = CommonAPIURL(view_name='object-action')
-    actions = serializers.SerializerMethodField()
-    prototype_version = serializers.SerializerMethodField()
-    prototype_name = serializers.SerializerMethodField()
-    prototype_display_name = serializers.SerializerMethodField()
+    actions = SerializerMethodField()
+    prototype_version = SerializerMethodField()
+    prototype_name = SerializerMethodField()
+    prototype_display_name = SerializerMethodField()
     upgrade = hlink('provider-upgrade', 'id', 'provider_id')
-    upgradable = serializers.SerializerMethodField()
+    upgradable = SerializerMethodField()
     get_upgradable = get_upgradable_func
     concerns = ConcernItemUISerializer(many=True, read_only=True)
 
@@ -113,19 +112,11 @@
 
 
 class ProviderDetailUISerializer(ProviderDetailSerializer):
-    actions = serializers.SerializerMethodField()
-    prototype_version = serializers.SerializerMethodField()
-    prototype_name = serializers.SerializerMethodField()
-    prototype_display_name = serializers.SerializerMethodField()
-    upgradable = serializers.SerializerMethodField()
-=======
-class ProviderUISerializer(ProviderDetailSerializer):
     actions = SerializerMethodField()
     prototype_version = SerializerMethodField()
     prototype_name = SerializerMethodField()
     prototype_display_name = SerializerMethodField()
     upgradable = SerializerMethodField()
->>>>>>> 43717462
     get_upgradable = get_upgradable_func
     concerns = ConcernItemUISerializer(many=True, read_only=True)
     main_info = SerializerMethodField()
