--- conflicted
+++ resolved
@@ -17,12 +17,8 @@
 )
 from api_v2.prototype.utils import accept_license
 from api_v2.views import CamelCaseReadOnlyModelViewSet
-<<<<<<< HEAD
 from audit.utils import audit
-from cm.models import Prototype
-=======
 from cm.models import ObjectType, Prototype
->>>>>>> 887ea107
 from django.db.models import QuerySet
 from rest_framework.decorators import action
 from rest_framework.request import Request
