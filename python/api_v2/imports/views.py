# Licensed under the Apache License, Version 2.0 (the "License");
# you may not use this file except in compliance with the License.
# You may obtain a copy of the License at
#
#      http://www.apache.org/licenses/LICENSE-2.0
#
# Unless required by applicable law or agreed to in writing, software
# distributed under the License is distributed on an "AS IS" BASIS,
# WITHOUT WARRANTIES OR CONDITIONS OF ANY KIND, either express or implied.
# See the License for the specific language governing permissions and
# limitations under the License.

from api_v2.imports.serializers import ImportPostSerializer
from api_v2.imports.utils import cook_data_for_multibind, get_imports
<<<<<<< HEAD
from api_v2.views import CamelCaseReadOnlyModelViewSet
from audit.utils import audit
=======
from api_v2.views import CamelCaseGenericViewSet
>>>>>>> ba5988dd
from cm.api import multi_bind
from cm.models import Cluster, ClusterObject, PrototypeImport
from rest_framework.mixins import CreateModelMixin, ListModelMixin
from rest_framework.permissions import IsAuthenticated
from rest_framework.request import Request
from rest_framework.response import Response
from rest_framework.status import HTTP_201_CREATED

from adcm.permissions import (
    CHANGE_IMPORT_PERM,
    VIEW_CLUSTER_BIND,
    VIEW_CLUSTER_PERM,
    VIEW_IMPORT_PERM,
    VIEW_SERVICE_PERM,
    check_custom_perm,
    get_object_for_user,
)


class ImportViewSet(ListModelMixin, CreateModelMixin, CamelCaseGenericViewSet):  # pylint: disable=too-many-ancestors
    queryset = PrototypeImport.objects.all()
    permission_classes = [IsAuthenticated]
    ordering = ["id"]
    filter_backends = []
    serializer_class = ImportPostSerializer

    def get_object_and_check_perm(self, request) -> Cluster | ClusterObject:
        if "cluster_pk" in self.kwargs and "service_pk" in self.kwargs:
            kwargs_get = {"perms": VIEW_SERVICE_PERM, "klass": ClusterObject, "id": self.kwargs["service_pk"]}
            kwargs_check = {
                "action_type": VIEW_IMPORT_PERM,
                "model": ClusterObject.__name__.lower(),
            }
        else:
            kwargs_get = {"perms": VIEW_CLUSTER_PERM, "klass": Cluster, "id": self.kwargs["cluster_pk"]}
            kwargs_check = {
                "action_type": VIEW_IMPORT_PERM,
                "model": Cluster.__name__.lower(),
            }

        if self.action in {"list", "retrieve"}:
            kwargs_check.update({"second_perm": VIEW_CLUSTER_BIND})

        obj = get_object_for_user(user=request.user, **kwargs_get)
        check_custom_perm(user=request.user, obj=obj, **kwargs_check)

        if self.action == "create":
            check_custom_perm(
                user=request.user, action_type=CHANGE_IMPORT_PERM, model=obj.__class__.__name__.lower(), obj=obj
            )

        return obj

    def list(self, request: Request, *args, **kwargs) -> Response:
        obj = self.get_object_and_check_perm(request=request)
        return self.get_paginated_response(data=self.paginate_queryset(queryset=get_imports(obj=obj)))

<<<<<<< HEAD
    @audit
    def create(self, request, *args, **kwargs):  # pylint: disable=unused-argument
=======
    def create(self, request, *args, **kwargs):
>>>>>>> ba5988dd
        obj = self.get_object_and_check_perm(request=request)
        serializer = self.get_serializer(data=request.data, many=True, context={"request": request, "cluster": obj})
        serializer.is_valid(raise_exception=True)

        bind_data = cook_data_for_multibind(validated_data=serializer.validated_data, obj=obj)

        if isinstance(obj, ClusterObject):
            multi_bind(cluster=obj.cluster, service=obj, bind_list=bind_data)
            return Response(get_imports(obj=obj), status=HTTP_201_CREATED)

        multi_bind(cluster=obj, service=None, bind_list=bind_data)
        return Response(get_imports(obj=obj), status=HTTP_201_CREATED)<|MERGE_RESOLUTION|>--- conflicted
+++ resolved
@@ -12,12 +12,8 @@
 
 from api_v2.imports.serializers import ImportPostSerializer
 from api_v2.imports.utils import cook_data_for_multibind, get_imports
-<<<<<<< HEAD
-from api_v2.views import CamelCaseReadOnlyModelViewSet
+from api_v2.views import CamelCaseGenericViewSet
 from audit.utils import audit
-=======
-from api_v2.views import CamelCaseGenericViewSet
->>>>>>> ba5988dd
 from cm.api import multi_bind
 from cm.models import Cluster, ClusterObject, PrototypeImport
 from rest_framework.mixins import CreateModelMixin, ListModelMixin
@@ -75,12 +71,8 @@
         obj = self.get_object_and_check_perm(request=request)
         return self.get_paginated_response(data=self.paginate_queryset(queryset=get_imports(obj=obj)))
 
-<<<<<<< HEAD
     @audit
-    def create(self, request, *args, **kwargs):  # pylint: disable=unused-argument
-=======
     def create(self, request, *args, **kwargs):
->>>>>>> ba5988dd
         obj = self.get_object_and_check_perm(request=request)
         serializer = self.get_serializer(data=request.data, many=True, context={"request": request, "cluster": obj})
         serializer.is_valid(raise_exception=True)
