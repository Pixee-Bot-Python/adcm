# Licensed under the Apache License, Version 2.0 (the "License");
# you may not use this file except in compliance with the License.
# You may obtain a copy of the License at
#
#      http://www.apache.org/licenses/LICENSE-2.0
#
# Unless required by applicable law or agreed to in writing, software
# distributed under the License is distributed on an "AS IS" BASIS,
# WITHOUT WARRANTIES OR CONDITIONS OF ANY KIND, either express or implied.
# See the License for the specific language governing permissions and
# limitations under the License.
from api_v2.config.utils import ConfigSchemaMixin
from api_v2.host.filters import HostClusterFilter, HostFilter
from api_v2.host.serializers import (
    ClusterHostStatusSerializer,
    HostChangeMaintenanceModeSerializer,
    HostCreateRelatedSerializer,
    HostCreateSerializer,
    HostGroupConfigSerializer,
    HostSerializer,
    HostUpdateSerializer,
)
<<<<<<< HEAD
from api_v2.host.utils import (
    add_new_host_and_map_it,
    maintenance_mode,
    map_list_of_hosts,
)
from api_v2.views import CamelCaseReadOnlyModelViewSet
from audit.utils import audit
=======
from api_v2.host.utils import add_new_host_and_map_it, maintenance_mode
from api_v2.views import CamelCaseModelViewSet, CamelCaseReadOnlyModelViewSet
>>>>>>> 95880cff
from cm.api import add_host_to_cluster, delete_host, remove_host_from_cluster
from cm.errors import AdcmEx
from cm.models import Cluster, GroupConfig, Host, HostProvider
from django_filters.rest_framework.backends import DjangoFilterBackend
from guardian.mixins import PermissionListMixin
from rest_framework.decorators import action
from rest_framework.request import Request
from rest_framework.response import Response
from rest_framework.status import (
    HTTP_200_OK,
    HTTP_201_CREATED,
    HTTP_204_NO_CONTENT,
    HTTP_404_NOT_FOUND,
)

from adcm.permissions import (
    VIEW_CLUSTER_PERM,
    VIEW_HOST_PERM,
    VIEW_PROVIDER_PERM,
    DjangoModelPermissionsAudit,
    ModelObjectPermissionsByActionMixin,
    check_custom_perm,
    get_object_for_user,
)


# pylint:disable-next=too-many-ancestors
class HostViewSet(ModelObjectPermissionsByActionMixin, PermissionListMixin, ConfigSchemaMixin, CamelCaseModelViewSet):
    queryset = (
        Host.objects.select_related("provider", "cluster")
        .prefetch_related("concerns", "hostcomponent_set")
        .order_by("fqdn")
    )
    permission_required = [VIEW_HOST_PERM]
    filterset_class = HostFilter
    filter_backends = (DjangoFilterBackend,)

    def get_serializer_class(self):
        if self.action == "create":
            return HostCreateSerializer
        elif self.action in ("update", "partial_update"):
            return HostUpdateSerializer
        elif self.action == "maintenance_mode":
            return HostChangeMaintenanceModeSerializer

        return HostSerializer

    def create(self, request, *args, **kwargs):
        serializer = self.get_serializer(data=request.data)
        serializer.is_valid(raise_exception=True)

        request_hostprovider = get_object_for_user(
            user=request.user,
            perms=VIEW_PROVIDER_PERM,
            klass=HostProvider,
            id=serializer.validated_data["hostprovider_id"],
        )
        request_cluster = None
        if serializer.validated_data.get("cluster_id"):
            request_cluster = get_object_for_user(
                user=request.user, perms=VIEW_CLUSTER_PERM, klass=Cluster, id=serializer.validated_data["cluster_id"]
            )

        host = add_new_host_and_map_it(
            provider=request_hostprovider, fqdn=serializer.validated_data["fqdn"], cluster=request_cluster
        )

        return Response(data=HostSerializer(instance=host).data, status=HTTP_201_CREATED)

    def destroy(self, request, *args, **kwargs):
        host = self.get_object()
        check_custom_perm(request.user, "remove", "host", host)
        delete_host(host=host)
        return Response(status=HTTP_204_NO_CONTENT)

    def update(self, request, *args, **kwargs):
        partial = kwargs.pop("partial", False)

        instance = self.get_object()
        check_custom_perm(request.user, "change", "host", instance)

        serializer = self.get_serializer(instance=instance, data=request.data, partial=partial)
        serializer.is_valid(raise_exception=True)
        valid = serializer.validated_data

        if (
            valid.get("fqdn")
            and valid.get("fqdn") != instance.fqdn
            and (instance.cluster or instance.state != "created")
        ):
            raise AdcmEx(code="HOST_UPDATE_ERROR")

        serializer.save()

        return Response(status=HTTP_200_OK, data=HostSerializer(instance=instance).data)

    @action(methods=["post"], detail=True, url_path="maintenance-mode")
    def maintenance_mode(self, request: Request, *args, **kwargs) -> Response:  # pylint: disable=unused-argument
        return maintenance_mode(request=request, **kwargs)


class HostClusterViewSet(  # pylint:disable=too-many-ancestors
    ModelObjectPermissionsByActionMixin, PermissionListMixin, CamelCaseReadOnlyModelViewSet
):
    object_actions = ["destroy"]
    permission_required = [VIEW_HOST_PERM]
    filterset_class = HostClusterFilter

    def get_serializer_class(self):
        if self.action == "maintenance_mode":
            return HostChangeMaintenanceModeSerializer
        elif self.action == "create":
            return HostCreateRelatedSerializer

        return HostSerializer

    def get_queryset(self, *args, **kwargs):
        cluster = get_object_for_user(
            user=self.request.user, perms=VIEW_CLUSTER_PERM, klass=Cluster, id=self.kwargs["cluster_pk"]
        )

        return Host.objects.filter(cluster=cluster).select_related("cluster").prefetch_related("hostcomponent_set")

    @audit
    def create(self, request, *args, **kwargs):  # pylint:disable=unused-argument
        cluster = get_object_for_user(
            user=request.user, perms=VIEW_CLUSTER_PERM, klass=Cluster, id=kwargs["cluster_pk"]
        )

        if not cluster:
            return Response(data=f'Cluster with pk "{kwargs["cluster_pk"]}" not found', status=HTTP_404_NOT_FOUND)

        check_custom_perm(request.user, "map_host_to", "cluster", cluster)

        serializer = self.get_serializer(data=request.data)
        serializer.is_valid(raise_exception=True)
        host = add_host_to_cluster(cluster=cluster, host=serializer.validated_data["host_id"])

        return Response(status=HTTP_201_CREATED, data=HostSerializer(instance=host).data)

    @audit
    def destroy(self, request, *args, **kwargs):  # pylint:disable=unused-argument
        host = self.get_object()
        cluster = get_object_for_user(request.user, VIEW_CLUSTER_PERM, Cluster, id=kwargs["cluster_pk"])
        if host.cluster != cluster:
            raise AdcmEx(code="FOREIGN_HOST", msg=f"Host #{host.id} doesn't belong to cluster #{cluster.id}")

        check_custom_perm(request.user, "unmap_host_from", "cluster", cluster)
        remove_host_from_cluster(host=host)
        return Response(status=HTTP_204_NO_CONTENT)

    @audit
    @action(methods=["post"], detail=True, url_path="maintenance-mode")
    def maintenance_mode(self, request: Request, *args, **kwargs) -> Response:  # pylint: disable=unused-argument
        return maintenance_mode(request=request, **kwargs)

    @action(methods=["get"], detail=True, url_path="statuses")
    def statuses(self, request: Request, *args, **kwargs) -> Response:  # pylint: disable=unused-argument
        host = self.get_object()
        cluster = get_object_for_user(request.user, VIEW_CLUSTER_PERM, Cluster, id=kwargs["cluster_pk"])
        if host.cluster != cluster:
            raise AdcmEx(code="FOREIGN_HOST", msg=f"Host #{host.id} doesn't belong to cluster #{cluster.id}")

        return Response(data=ClusterHostStatusSerializer(instance=host).data)


class HostGroupConfigViewSet(PermissionListMixin, CamelCaseReadOnlyModelViewSet):  # pylint: disable=too-many-ancestors
    queryset = (
        Host.objects.select_related("provider", "cluster")
        .prefetch_related("concerns", "hostcomponent_set")
        .order_by("fqdn")
    )
    permission_classes = [DjangoModelPermissionsAudit]
    permission_required = [VIEW_HOST_PERM]
    filterset_class = HostClusterFilter
    filter_backends = (DjangoFilterBackend,)
    pagination_class = None

    def get_serializer_class(self) -> type[HostGroupConfigSerializer | HostCreateRelatedSerializer]:
        if self.action == "create":
            return HostCreateRelatedSerializer

        return HostGroupConfigSerializer

    def get_queryset(self, *args, **kwargs):
        return self.queryset.filter(group_config__id=self.kwargs["group_config_pk"])

    def create(self, request, *args, **kwargs):  # pylint: disable=unused-argument
        group_config = GroupConfig.objects.filter(id=self.kwargs["group_config_pk"]).first()

        if not group_config:
            raise AdcmEx(code="HOST_GROUP_CONFIG_NOT_FOUND")

        serializer = self.get_serializer(data=request.data)
        serializer.is_valid(raise_exception=True)
        host = serializer.validated_data["host_id"]
        group_config.check_host_candidate(host_ids=[host.pk])
        group_config.hosts.add(host)

        return Response(status=HTTP_201_CREATED, data=HostGroupConfigSerializer(instance=host).data)

    def destroy(self, request, *args, **kwargs):  # pylint: disable=unused-argument
        group_config = GroupConfig.objects.filter(id=self.kwargs["group_config_pk"]).first()

        if not group_config:
            raise AdcmEx(code="HOST_GROUP_CONFIG_NOT_FOUND")

        host = self.get_object()
        group_config.hosts.remove(host)
        return Response(status=HTTP_204_NO_CONTENT)<|MERGE_RESOLUTION|>--- conflicted
+++ resolved
@@ -20,7 +20,8 @@
     HostSerializer,
     HostUpdateSerializer,
 )
-<<<<<<< HEAD
+from api_v2.host.utils import add_new_host_and_map_it, maintenance_mode
+from api_v2.views import CamelCaseModelViewSet, CamelCaseReadOnlyModelViewSet
 from api_v2.host.utils import (
     add_new_host_and_map_it,
     maintenance_mode,
@@ -28,10 +29,6 @@
 )
 from api_v2.views import CamelCaseReadOnlyModelViewSet
 from audit.utils import audit
-=======
-from api_v2.host.utils import add_new_host_and_map_it, maintenance_mode
-from api_v2.views import CamelCaseModelViewSet, CamelCaseReadOnlyModelViewSet
->>>>>>> 95880cff
 from cm.api import add_host_to_cluster, delete_host, remove_host_from_cluster
 from cm.errors import AdcmEx
 from cm.models import Cluster, GroupConfig, Host, HostProvider
