[pytest]
markers =
    full: mark a test to be excluded from ordinary branch test run
    smoke: mark tests that covers the very basic functionality
    negative: marks tests as negative (deselect with '-m "not negative"')
    positive: marks tests as positive (select only positive with '-m "positive"')
<<<<<<< HEAD
    only_clean_adcm: mark a test/module to run it only with clean ADCM
    extra_rbac: mark an RBAC related test/module to exclude it from full run
=======
    regression: mark a test/module that tests known bug
    only_clean_adcm: mark a test/module to run it only with clean ADCM
>>>>>>> 41e0ef54
<|MERGE_RESOLUTION|>--- conflicted
+++ resolved
@@ -4,10 +4,6 @@
     smoke: mark tests that covers the very basic functionality
     negative: marks tests as negative (deselect with '-m "not negative"')
     positive: marks tests as positive (select only positive with '-m "positive"')
-<<<<<<< HEAD
-    only_clean_adcm: mark a test/module to run it only with clean ADCM
-    extra_rbac: mark an RBAC related test/module to exclude it from full run
-=======
     regression: mark a test/module that tests known bug
     only_clean_adcm: mark a test/module to run it only with clean ADCM
->>>>>>> 41e0ef54
+    extra_rbac: mark an RBAC related test/module to exclude it from full run