# Licensed under the Apache License, Version 2.0 (the "License");
# you may not use this file except in compliance with the License.
# You may obtain a copy of the License at
#
#      http://www.apache.org/licenses/LICENSE-2.0
#
# Unless required by applicable law or agreed to in writing, software
# distributed under the License is distributed on an "AS IS" BASIS,
# WITHOUT WARRANTIES OR CONDITIONS OF ANY KIND, either express or implied.
# See the License for the specific language governing permissions and
# limitations under the License.

"""Config page PageObjects classes"""

from contextlib import contextmanager
from dataclasses import dataclass
from typing import List, Collection, Optional

import allure
from adcm_pytest_plugin.utils import wait_until_step_succeeds
from selenium.common.exceptions import TimeoutException
from selenium.webdriver.common.keys import Keys
from selenium.webdriver.remote.webdriver import WebElement

from tests.ui_tests.app.page.common.base_page import BasePageObject
from tests.ui_tests.app.page.common.common_locators import ObjectPageMenuLocators
from tests.ui_tests.app.page.common.configuration.locators import CommonConfigMenu
from tests.ui_tests.app.page.common.configuration.fields import ConfigFieldsManipulator


@dataclass
class ConfigRowInfo:
    """Information from config row on Config page"""

    name: str
    value: str


class CommonConfigMenuObj(BasePageObject):
    """Class for working with configuration menu"""

    def __init__(self, driver, base_url, config_class_locators=CommonConfigMenu):
        super().__init__(driver, base_url)
        self.locators = config_class_locators
        self.fields = ConfigFieldsManipulator(self.driver, self.base_url)

    def get_all_config_rows(self, *, displayed_only: bool = True) -> List[WebElement]:
        """Return all config field rows"""
        try:
            if displayed_only:
                return [r for r in self.find_elements(CommonConfigMenu.config_row, timeout=5) if r.is_displayed()]
            return self.find_elements(CommonConfigMenu.config_row, timeout=5)
        except TimeoutException:
            return []

    def get_config_row(self, display_name: str) -> WebElement:
        """Return config field row with provided display name"""
        row_name = f'{display_name}:' if not display_name.endswith(':') else display_name
        for row in self.get_all_config_rows():
            if self.find_child(row, CommonConfigMenu.ConfigRow.name).text == row_name:
                return row
        raise AssertionError(f'Configuration field with name {display_name} was not found')

    @allure.step('Saving configuration')
    def save_config(self, load_timeout: int = 2):
        """Save current configuration"""
        self.find_and_click(self.locators.save_btn)
        self.wait_element_hide(self.locators.loading_text, timeout=load_timeout)

    @allure.step('Setting configuration description to {description}')
    def set_description(self, description: str) -> str:
        """Clear description field, set new value and get previous description"""
        desc = self.find_element(self.locators.description_input)
        previous_description = desc.get_property('value')
        self.send_text_to_element(self.locators.description_input, description, clean_input=True)
        return previous_description

    def compare_versions(self, compare_with: str, base_compare_version: Optional[str] = None):
        """
        Click on history button and select compare to config option by its description
        """
        base_version = f'"{base_compare_version}"' if base_compare_version else 'current'
        with allure.step(f'Compare {base_version} configuration with {compare_with}'):
            self.find_and_click(self.locators.history_btn)
            if base_compare_version:
                self.find_and_click(self.locators.compare_version_select)
                base_version_option = self.locators.config_version_option(base_compare_version)
                self.find_and_click(base_version_option)
                self.wait_element_hide(base_version_option)
            self.find_and_click(self.locators.compare_to_select)
            self.find_and_click(self.locators.config_version_option(compare_with))
            # to hide select panel so it won't block other actions
            self.find_element(self.locators.compare_to_select).send_keys(Keys.ESCAPE)

    def click_on_advanced(self):
        """Click on advanced button and wait rows changed"""
        with self.wait_rows_change():
            self.find_and_click(CommonConfigMenu.advanced_label)

    def get_input_value(
        self,
        row: WebElement,
        *,
        is_password: bool = False,
    ) -> str:
        """
        Get value from field input
        If is_password is True, then special field is used for search
        You can't get password confirmation method
        :param row: Field row element
        :param is_password: Is field password/confirmation
        :returns: Value of input
        """
        row_locators = CommonConfigMenu.ConfigRow
        locator = row_locators.value if not is_password else row_locators.password
        return self.find_child(row, locator).get_property("value")

    @allure.step('Check field "{display_name}" has value "{expected_value}"')
    def assert_input_value_is(
        self,
        expected_value: str,
        display_name: str,
        *,
        is_password: bool = False,
    ):
        """
        Assert that value in field is expected_value (using retries)
        :param expected_value: Value expected to be in input field
        :param display_name: Config field display name
        :param is_password: Is field password/confirmation
        """

        def _assert_value():
            input_value = self.get_input_value(row=self.get_config_row(display_name), is_password=is_password)
            assert expected_value == input_value, f'Expected value was {expected_value} but presented is {input_value}'

        wait_until_step_succeeds(_assert_value, timeout=4, period=0.5)

    def reset_to_default(self, row: WebElement):
        """Click reset button"""
        self.find_child(row, CommonConfigMenu.ConfigRow.reset_btn).click()

    @allure.step('Type "{value}" into config field')
    def type_in_config_field(
        self,
        value: str,
        row: WebElement,
        *,
        clear: bool = False,
    ):
        """
        Send keys to config value input
        :param value: keys to send
        :param row: Config field row
        :param clear: clean input before sending keys or not
        """
        field = self.find_child(row, self.locators.ConfigRow.value)
        if clear:
            field.clear()
        field.send_keys(value)

    @allure.step("Filling in {display_name} field's password {password} and confirmation {confirmation}")
    def fill_password_and_confirm_fields(self, password: str, confirmation: str, display_name: str):
        """
        Fill password in clean fields and confirm password fields
        """
        # there are invisible inputs, so we need special locator
        # if field is not empty or isn't required it can behave not so predictably
        row = self.get_config_row(display_name)
        password_input = self.find_child(row, self.locators.ConfigRow.password)
        password_input.send_keys(password)
        confirm_input = self.find_child(row, self.locators.ConfigRow.confirm_password)
        confirm_input.send_keys(confirmation)

    @allure.step('Click on group {title}')
    def click_on_group(self, title: str):
        """Click on group with given title"""

        def _is_group_expanded(group: WebElement):
            return "expanded" in group.get_attribute("class")

        def _click_group():
            group = self.find_element(self.locators.group_btn(title))
            is_expanded = _is_group_expanded(group)
            group.click()
            assert (
                _is_group_expanded(self.find_element(self.locators.group_btn(title))) != is_expanded
            ), f"Group should be{'' if is_expanded else ' not '}expanded"

        wait_until_step_succeeds(_click_group, period=1, timeout=10)

    @allure.step('Search for {keys}')
    def search(self, keys: str):
        """Clear search and send keys"""
        search = self.find_element(self.locators.search_input)
        search.clear()
        search.send_keys(keys)

    @allure.step('Clear search')
    def clear_search(self):
        """Clear search input with button"""
        self.find_and_click(CommonConfigMenu.search_input_clear_btn)

    @allure.step("Check {name} required error is presented")
    def check_field_is_required(self, name: str):
        """
        Assert that message "Field [{name}] is required!" is presented
        """
        message = f'Field [{name}] is required!'
        self.check_element_should_be_visible(self.locators.field_error(message))

    @allure.step("Check {name} invalid error is presented")
    def check_field_is_invalid(self, name: str):
        """
        Assert that message "Field [{name}] is invalid!" is presented
        """
        message = f'Field [{name}] is invalid!'
        self.check_element_should_be_visible(self.locators.field_error(message))

    @allure.step("Check {name} confirmation error is presented")
    def check_password_confirm_required(self, name: str):
        """
        Assert that message "Confirm [{name}] is required!" is presented
        """
        message = f'Confirm [{name}] is required!'
        self.check_element_should_be_visible(self.locators.field_error(message))

    @allure.step("Check that correct fields are (in)visible")
    def check_config_fields_visibility(
        self, visible_fields: Collection[str] = (), invisible_fields: Collection[str] = ()
    ):
        """
        Checks if all provided fields meets visibility expectations.
        Collection items should be display names of config fields (not groups).
        """
        falsely_visible = set()
        visible_fields = set(visible_fields)
        for row in self.get_all_config_rows():
            if (row_name := self.find_child(row, self.locators.ConfigRow.name).text[:-1]) in invisible_fields:
                falsely_visible.add(row_name)
            elif row_name in visible_fields:
                visible_fields.remove(row_name)
        assert len(falsely_visible) == 0, f"Those fields shouldn't be visible in configuration: {falsely_visible}"
        assert len(visible_fields) == 0, f"Those fields should be visible: {visible_fields}"

    @contextmanager
    def wait_rows_change(self, expected_rows_amount: Optional[int] = None):
        """Wait changing rows amount."""

        amount_before = len(self.get_all_config_rows())
        yield

        def _wait_changing_rows_amount():
            amount_after = len(self.get_all_config_rows())
            assert amount_after != amount_before, "Amount of rows on the page hasn't changed"
            if expected_rows_amount:
                assert (
                    amount_after == expected_rows_amount
                ), f"Amount of rows on the page should be {expected_rows_amount}"

        wait_until_step_succeeds(_wait_changing_rows_amount, period=1, timeout=10)

    def get_config_row_info(self, row: WebElement):
        """Get info by row"""
        return ConfigRowInfo(
            name=self.find_child(row, CommonConfigMenu.ConfigRow.name).text,
            value=self.find_child(row, CommonConfigMenu.ConfigRow.value).get_attribute('value'),
        )

    @allure.step("Clear search input")
    def clear_search_input(self):
        """Clear search input"""
        self.find_and_click(CommonConfigMenu.search_input_clear_btn)

    def get_history_in_row(self, row: WebElement):
        """Get history roe"""
        return [h.text for h in self.find_children(row, CommonConfigMenu.ConfigRow.history)]

    @allure.step("Wait row with history value {value}")
    def wait_history_row_with_value(self, row: WebElement, value: str):
        """Wait for value in History row"""

        def _assert_value():
            assert self.get_history_in_row(row)[0] == value, "History row should contain old value"

        wait_until_step_succeeds(_assert_value, timeout=4, period=0.5)

<<<<<<< HEAD
    @allure.step("Check warn icon on the left menu Configuration element")
    def check_config_warn_icon_on_left_menu(self):
        assert self.is_child_displayed(self.find_element(ObjectPageMenuLocators.config_tab), ObjectPageMenuLocators.warn_icon), "No warn icon near Configuration left menu element"

    @allure.step("Check warn icon on the left menu Import element")
    def check_import_warn_icon_on_left_menu(self):
        assert self.is_child_displayed(self.find_element(ObjectPageMenuLocators.import_tab), ObjectPageMenuLocators.warn_icon), "No warn icon near Import left menu element"

    @allure.step("Check warn icon on the left menu Host-Components element")
    def check_hostcomponents_warn_icon_on_left_menu(self):
        assert self.is_child_displayed(self.find_element(ObjectPageMenuLocators.components_tab), ObjectPageMenuLocators.warn_icon), "No warn icon near Host-Components left menu element"
=======
    @allure.step('Scroll to group "{display_name}"')
    def scroll_to_group(self, display_name: str) -> WebElement:
        """Scroll to parameter group by display name"""
        return self.scroll_to(CommonConfigMenu.group_btn(display_name))

    @allure.step('Scroll to field "{display_name}"')
    def scroll_to_field(self, display_name: str) -> WebElement:
        """Scroll to parameter field by display name"""
        row = self.get_config_row(display_name)
        return self.scroll_to(element=row)
>>>>>>> 12657328
<|MERGE_RESOLUTION|>--- conflicted
+++ resolved
@@ -285,19 +285,6 @@
 
         wait_until_step_succeeds(_assert_value, timeout=4, period=0.5)
 
-<<<<<<< HEAD
-    @allure.step("Check warn icon on the left menu Configuration element")
-    def check_config_warn_icon_on_left_menu(self):
-        assert self.is_child_displayed(self.find_element(ObjectPageMenuLocators.config_tab), ObjectPageMenuLocators.warn_icon), "No warn icon near Configuration left menu element"
-
-    @allure.step("Check warn icon on the left menu Import element")
-    def check_import_warn_icon_on_left_menu(self):
-        assert self.is_child_displayed(self.find_element(ObjectPageMenuLocators.import_tab), ObjectPageMenuLocators.warn_icon), "No warn icon near Import left menu element"
-
-    @allure.step("Check warn icon on the left menu Host-Components element")
-    def check_hostcomponents_warn_icon_on_left_menu(self):
-        assert self.is_child_displayed(self.find_element(ObjectPageMenuLocators.components_tab), ObjectPageMenuLocators.warn_icon), "No warn icon near Host-Components left menu element"
-=======
     @allure.step('Scroll to group "{display_name}"')
     def scroll_to_group(self, display_name: str) -> WebElement:
         """Scroll to parameter group by display name"""
@@ -308,4 +295,15 @@
         """Scroll to parameter field by display name"""
         row = self.get_config_row(display_name)
         return self.scroll_to(element=row)
->>>>>>> 12657328
+
+    @allure.step("Check warn icon on the left menu Configuration element")
+    def check_config_warn_icon_on_left_menu(self):
+        assert self.is_child_displayed(self.find_element(ObjectPageMenuLocators.config_tab), ObjectPageMenuLocators.warn_icon), "No warn icon near Configuration left menu element"
+
+    @allure.step("Check warn icon on the left menu Import element")
+    def check_import_warn_icon_on_left_menu(self):
+        assert self.is_child_displayed(self.find_element(ObjectPageMenuLocators.import_tab), ObjectPageMenuLocators.warn_icon), "No warn icon near Import left menu element"
+
+    @allure.step("Check warn icon on the left menu Host-Components element")
+    def check_hostcomponents_warn_icon_on_left_menu(self):
+        assert self.is_child_displayed(self.find_element(ObjectPageMenuLocators.components_tab), ObjectPageMenuLocators.warn_icon), "No warn icon near Host-Components left menu element"