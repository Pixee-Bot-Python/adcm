# Licensed under the Apache License, Version 2.0 (the "License");
# you may not use this file except in compliance with the License.
# You may obtain a copy of the License at
#
#      http://www.apache.org/licenses/LICENSE-2.0
#
# Unless required by applicable law or agreed to in writing, software
# distributed under the License is distributed on an "AS IS" BASIS,
# WITHOUT WARRANTIES OR CONDITIONS OF ANY KIND, either express or implied.
# See the License for the specific language governing permissions and
# limitations under the License.
<<<<<<< HEAD
from typing import List, Collection, Optional

import allure

from selenium.webdriver.remote.webelement import WebElement
from selenium.webdriver.common.keys import Keys
from selenium.common.exceptions import TimeoutException
=======
from contextlib import contextmanager
from dataclasses import dataclass
from typing import Optional

import allure
>>>>>>> f285b0de
from adcm_pytest_plugin.utils import wait_until_step_succeeds
from selenium.webdriver.common.keys import Keys
from selenium.webdriver.remote.webdriver import WebElement

from tests.ui_tests.app.page.common.base_page import BasePageObject
from tests.ui_tests.app.page.common.configuration.locators import CommonConfigMenu


@dataclass
class ConfigRowInfo:
    """Information from config row on Config page"""

    name: str
    value: str


class CommonConfigMenuObj(BasePageObject):
    """Class for working with configuration menu"""

    def __init__(self, driver, base_url, config_class_locators=CommonConfigMenu):
        super().__init__(driver, base_url)
        self.locators = config_class_locators

    def get_all_config_rows(self) -> List[WebElement]:
        """Return all config field rows"""
        try:
            return [r for r in self.find_elements(CommonConfigMenu.config_row, timeout=5) if r.is_displayed()]
        except TimeoutException:
            return []

    def get_config_row(self, display_name: str) -> WebElement:
        """Return config field row with provided display name"""
        row_name = f'{display_name}:'
        for row in self.get_all_config_rows():
            if self.find_child(row, CommonConfigMenu.ConfigRow.name).text == row_name:
                return row
        raise AssertionError(f'Configuration field with name {display_name} was not found')

    @allure.step('Saving configuration')
    def save_config(self):
        """Save current configuration"""
        self.find_and_click(self.locators.save_btn)
        self.wait_element_hide(self.locators.loading_text, timeout=2)

    @allure.step('Setting configuration description to {description}')
    def set_description(self, description: str) -> str:
        """Clear description field, set new value and get previous description"""
        desc = self.find_element(self.locators.description_input)
        previous_description = desc.get_property('value')
        desc.clear()
        desc.send_keys(description)
        assert (
            current_description := desc.get_property('value')
        ) == description, f'Description value should be {description}, not {current_description}'
        return previous_description

    def compare_versions(self, compare_with: str, base_compare_version: Optional[str] = None):
        """
        Click on history button and select compare to config option by its description
        """
        base_version = f'"{base_compare_version}"' if base_compare_version else 'current'
        with allure.step(f'Compare {base_version} configuration with {compare_with}'):
            self.find_and_click(self.locators.history_btn)
            if base_compare_version:
                self.find_and_click(self.locators.compare_version_select)
                base_version_option = self.locators.config_version_option(base_compare_version)
                self.find_and_click(base_version_option)
                self.wait_element_hide(base_version_option)
            self.find_and_click(self.locators.compare_to_select)
            self.find_and_click(self.locators.config_version_option(compare_with))
            # to hide select panel so it won't block other actions
            self.find_element(self.locators.compare_to_select).send_keys(Keys.ESCAPE)

    def get_input_value(
        self,
        row: WebElement,
        *,
        is_password: bool = False,
    ) -> str:
        """
        Get value from field input

        If is_password is True, then special field is used for search
        You can't get password confirmation method

        :param row: Field row element
        :param is_password: Is field password/confirmation
        :returns: Value of input
        """

<<<<<<< HEAD
        row_locators = CommonConfigMenu.ConfigRow
        locator = row_locators.value if not is_password else row_locators.password
        return self.find_child(row, locator).get_property("value")

    @allure.step('Check field "{display_name}" has value "{expected_value}"')
    def assert_input_value_is(
        self,
        expected_value: str,
        display_name: str,
        *,
=======
    @allure.step('Check input of field "{adcm_test_attr_value}" has value "{expected_value}"')
    def assert_input_value_is(
        self,
        expected_value: str,
        adcm_test_attr_value: Optional[str] = None,
        row: Optional[WebElement] = None,
>>>>>>> f285b0de
        is_password: bool = False,
    ):
        """
        Assert that value in field is expected_value (using retries)

        :param expected_value: Value expected to be in input field
<<<<<<< HEAD
        :param display_name: Config field display name
=======
        :param adcm_test_attr_value: Value of attribute "adcm_test" to generate Locator
        :param row: row with required input
>>>>>>> f285b0de
        :param is_password: Is field password/confirmation
        """

        def assert_value():
<<<<<<< HEAD
            input_value = self.get_input_value(row=self.get_config_row(display_name), is_password=is_password)

=======
            input_value = (
                self.get_input_value(adcm_test_attr_value, is_password)
                if adcm_test_attr_value
                else self.get_config_row_info(row).value
            )
>>>>>>> f285b0de
            assert expected_value == input_value, f'Expected value was {expected_value} but presented is {input_value}'

        wait_until_step_succeeds(assert_value, timeout=4, period=0.5)

<<<<<<< HEAD
    def reset_to_default(self, row: WebElement):
        """Click reset button"""
        self.find_child(row, CommonConfigMenu.ConfigRow.reset_btn).click()

    @allure.step('Type "{value}" into config field')
    def type_in_config_field(
        self,
        value: str,
        row: WebElement,
        *,
=======
    def reset_to_default(self, adcm_test: Optional[str] = None, row: Optional[WebElement] = None):
        """Click reset button"""
        if adcm_test:
            self.find_and_click(self.config.reset_btn(adcm_test))
        elif row:
            self.find_child(row, CommonConfigMenu.ConfigRow.reset_btn)
        else:
            raise ValueError("Need to indicate adcm_test or row")

    @allure.step('Type "{value}" to {adcm_test} field')
    def type_in_config_field(
        self,
        value: str,
        adcm_test: Optional[str] = None,
        row: Optional[WebElement] = None,
>>>>>>> f285b0de
        clear: bool = False,
    ):
        """
        Send keys to config value input

        :param value: keys to send
<<<<<<< HEAD
        :param row: Config field row
        :param clear: clean input before sending keys or not
        """
        field = self.find_child(row, self.locators.ConfigRow.value)
=======
        :param adcm_test: value of @adcm_test required for finding input
        :param row: row with required input
        :param clear: clean input before sending keys or not
        """
        field = (
            self.find_element(self.config.field_input(adcm_test))
            if adcm_test
            else self.find_child(row, CommonConfigMenu.ConfigRow.value)
        )
>>>>>>> f285b0de
        if clear:
            field.clear()
        field.send_keys(value)

    @allure.step("Filling in {display_name} field's password {password} and confirmation {confirmation}")
    def fill_password_and_confirm_fields(self, password: str, confirmation: str, display_name: str):
        """
        Fill password in clean fields and confirm password fields
        """
        # there are invisible inputs, so we need special locator
        # if field is not empty or isn't required it can behave not so predictably
        row = self.get_config_row(display_name)
        password_input = self.find_child(row, self.locators.ConfigRow.password)
        password_input.send_keys(password)
        confirm_input = self.find_child(row, self.locators.ConfigRow.confirm_password)
        confirm_input.send_keys(confirmation)

    @allure.step('Click on group {title}')
    def click_on_group(self, title: str):
        """Click on group with given title"""
        self.find_and_click(self.locators.group_btn(title))

    @allure.step('Search for {keys}')
    def search(self, keys: str):
        """Clear search and send keys"""
        search = self.find_element(self.locators.search_input)
        search.clear()
        search.send_keys(keys)

    @allure.step('Clear search')
    def clear_search(self):
        """Clear search input with button"""
        self.find_and_click(CommonConfigMenu.search_input_clear_btn)

    @allure.step("Check {name} required error is presented")
    def check_field_is_required(self, name: str):
        """
        Assert that message "Field [{name}] is required!" is presented
        """
        message = f'Field [{name}] is required!'
        self.check_element_should_be_visible(self.locators.field_error(message))

    @allure.step("Check {name} invalid error is presented")
    def check_field_is_invalid(self, name: str):
        """
        Assert that message "Field [{name}] is invalid!" is presented
        """
        message = f'Field [{name}] is invalid!'
        self.check_element_should_be_visible(self.locators.field_error(message))

    @allure.step("Check {name} confirmation error is presented")
    def check_password_confirm_required(self, name: str):
        """
        Assert that message "Confirm [{name}] is required!" is presented
        """
        message = f'Confirm [{name}] is required!'
<<<<<<< HEAD
        self.check_element_should_be_visible(self.locators.field_error(message))

    @allure.step("Check that correct fields are (in)visible")
    def check_config_fields_visibility(
        self, visible_fields: Collection[str] = (), invisible_fields: Collection[str] = ()
    ):
        """
        Checks if all provided fields meets visibility expectations.
        Collection items should be display names of config fields (not groups).
        """
        falsely_visible = set()
        visible_fields = set(visible_fields)
        for row in self.get_all_config_rows():
            if (row_name := self.find_child(row, self.locators.ConfigRow.name).text[:-1]) in invisible_fields:
                falsely_visible.add(row_name)
            elif row_name in visible_fields:
                visible_fields.remove(row_name)
        assert len(falsely_visible) == 0, f"Those fields shouldn't be visible in configuration: {falsely_visible}"
        assert len(visible_fields) == 0, f"Those fields should be visible: {visible_fields}"
=======
        self.check_element_should_be_visible(self.config.field_error(message))

    def get_all_config_rows(self):
        return [r for r in self.find_elements(CommonConfigMenu.config_row) if r.is_displayed()]

    @contextmanager
    def wait_rows_change(self):
        """Wait changing rows amount."""

        current_amount = len(self.get_all_config_rows())
        yield

        def wait_scroll():
            assert len(self.get_all_config_rows()) != current_amount, "Amount of rows on the page hasn't changed"

        wait_until_step_succeeds(wait_scroll, period=1, timeout=10)

    @allure.step("Get info by row")
    def get_config_row_info(self, row: WebElement):
        return ConfigRowInfo(
            name=self.find_child(row, CommonConfigMenu.ConfigRow.name).text,
            value=self.find_child(row, CommonConfigMenu.ConfigRow.value).get_attribute('value'),
        )

    def clear_search_input(self):
        self.find_and_click(CommonConfigMenu.search_input_clear_btn)
>>>>>>> f285b0de

    @allure.step("Get row history")
    def get_history_in_row(self, row: WebElement):
        return [h.text for h in self.find_children(row, CommonConfigMenu.ConfigRow.history)]

    @allure.step("Wait row with history value {value}")
    def wait_history_row_with_value(self, row: WebElement, value: str):
        def assert_value():
            assert self.get_history_in_row(row)[0] == value, "History row should contain old value"

        wait_until_step_succeeds(assert_value, timeout=4, period=0.5)<|MERGE_RESOLUTION|>--- conflicted
+++ resolved
@@ -9,7 +9,9 @@
 # WITHOUT WARRANTIES OR CONDITIONS OF ANY KIND, either express or implied.
 # See the License for the specific language governing permissions and
 # limitations under the License.
-<<<<<<< HEAD
+
+from contextlib import contextmanager
+from dataclasses import dataclass
 from typing import List, Collection, Optional
 
 import allure
@@ -17,13 +19,6 @@
 from selenium.webdriver.remote.webelement import WebElement
 from selenium.webdriver.common.keys import Keys
 from selenium.common.exceptions import TimeoutException
-=======
-from contextlib import contextmanager
-from dataclasses import dataclass
-from typing import Optional
-
-import allure
->>>>>>> f285b0de
 from adcm_pytest_plugin.utils import wait_until_step_succeeds
 from selenium.webdriver.common.keys import Keys
 from selenium.webdriver.remote.webdriver import WebElement
@@ -113,8 +108,6 @@
         :param is_password: Is field password/confirmation
         :returns: Value of input
         """
-
-<<<<<<< HEAD
         row_locators = CommonConfigMenu.ConfigRow
         locator = row_locators.value if not is_password else row_locators.password
         return self.find_child(row, locator).get_property("value")
@@ -125,45 +118,22 @@
         expected_value: str,
         display_name: str,
         *,
-=======
-    @allure.step('Check input of field "{adcm_test_attr_value}" has value "{expected_value}"')
-    def assert_input_value_is(
-        self,
-        expected_value: str,
-        adcm_test_attr_value: Optional[str] = None,
-        row: Optional[WebElement] = None,
->>>>>>> f285b0de
         is_password: bool = False,
     ):
         """
         Assert that value in field is expected_value (using retries)
 
         :param expected_value: Value expected to be in input field
-<<<<<<< HEAD
         :param display_name: Config field display name
-=======
-        :param adcm_test_attr_value: Value of attribute "adcm_test" to generate Locator
-        :param row: row with required input
->>>>>>> f285b0de
         :param is_password: Is field password/confirmation
         """
 
         def assert_value():
-<<<<<<< HEAD
             input_value = self.get_input_value(row=self.get_config_row(display_name), is_password=is_password)
-
-=======
-            input_value = (
-                self.get_input_value(adcm_test_attr_value, is_password)
-                if adcm_test_attr_value
-                else self.get_config_row_info(row).value
-            )
->>>>>>> f285b0de
             assert expected_value == input_value, f'Expected value was {expected_value} but presented is {input_value}'
 
         wait_until_step_succeeds(assert_value, timeout=4, period=0.5)
 
-<<<<<<< HEAD
     def reset_to_default(self, row: WebElement):
         """Click reset button"""
         self.find_child(row, CommonConfigMenu.ConfigRow.reset_btn).click()
@@ -174,45 +144,16 @@
         value: str,
         row: WebElement,
         *,
-=======
-    def reset_to_default(self, adcm_test: Optional[str] = None, row: Optional[WebElement] = None):
-        """Click reset button"""
-        if adcm_test:
-            self.find_and_click(self.config.reset_btn(adcm_test))
-        elif row:
-            self.find_child(row, CommonConfigMenu.ConfigRow.reset_btn)
-        else:
-            raise ValueError("Need to indicate adcm_test or row")
-
-    @allure.step('Type "{value}" to {adcm_test} field')
-    def type_in_config_field(
-        self,
-        value: str,
-        adcm_test: Optional[str] = None,
-        row: Optional[WebElement] = None,
->>>>>>> f285b0de
         clear: bool = False,
     ):
         """
         Send keys to config value input
 
         :param value: keys to send
-<<<<<<< HEAD
         :param row: Config field row
         :param clear: clean input before sending keys or not
         """
         field = self.find_child(row, self.locators.ConfigRow.value)
-=======
-        :param adcm_test: value of @adcm_test required for finding input
-        :param row: row with required input
-        :param clear: clean input before sending keys or not
-        """
-        field = (
-            self.find_element(self.config.field_input(adcm_test))
-            if adcm_test
-            else self.find_child(row, CommonConfigMenu.ConfigRow.value)
-        )
->>>>>>> f285b0de
         if clear:
             field.clear()
         field.send_keys(value)
@@ -269,7 +210,6 @@
         Assert that message "Confirm [{name}] is required!" is presented
         """
         message = f'Confirm [{name}] is required!'
-<<<<<<< HEAD
         self.check_element_should_be_visible(self.locators.field_error(message))
 
     @allure.step("Check that correct fields are (in)visible")
@@ -289,8 +229,6 @@
                 visible_fields.remove(row_name)
         assert len(falsely_visible) == 0, f"Those fields shouldn't be visible in configuration: {falsely_visible}"
         assert len(visible_fields) == 0, f"Those fields should be visible: {visible_fields}"
-=======
-        self.check_element_should_be_visible(self.config.field_error(message))
 
     def get_all_config_rows(self):
         return [r for r in self.find_elements(CommonConfigMenu.config_row) if r.is_displayed()]
@@ -316,7 +254,6 @@
 
     def clear_search_input(self):
         self.find_and_click(CommonConfigMenu.search_input_clear_btn)
->>>>>>> f285b0de
 
     @allure.step("Get row history")
     def get_history_in_row(self, row: WebElement):
