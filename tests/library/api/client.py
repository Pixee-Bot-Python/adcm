# Licensed under the Apache License, Version 2.0 (the "License");
# you may not use this file except in compliance with the License.
# You may obtain a copy of the License at
#
#      http://www.apache.org/licenses/LICENSE-2.0
#
# Unless required by applicable law or agreed to in writing, software
# distributed under the License is distributed on an "AS IS" BASIS,
# WITHOUT WARRANTIES OR CONDITIONS OF ANY KIND, either express or implied.
# See the License for the specific language governing permissions and
# limitations under the License.
from contextlib import contextmanager

from tests.library.api.core import Requester
<<<<<<< HEAD
from tests.library.api.nodes import HostNode, ServiceNode, ComponentNode
=======
from tests.library.api.nodes import ComponentNode, HostNode, ServiceNode
>>>>>>> 31b5b64a


class APIClient(Requester):
    def __init__(self, url: str, credentials: dict[str, str]):
        super().__init__(f"{url}/api/v1")
        self.auth_header = self.get_auth_header(credentials)
        self.host = HostNode(self)
        self.service = ServiceNode(self)
<<<<<<< HEAD
        self.component = ComponentNode(self)
=======
        self.component = ComponentNode(self)

    @contextmanager
    def logged_as_another_user(self, *, token: str):
        original_header = {**self.auth_header}
        self.auth_header = self._build_header(token)
        yield
        self.auth_header = original_header
>>>>>>> 31b5b64a
<|MERGE_RESOLUTION|>--- conflicted
+++ resolved
@@ -12,11 +12,7 @@
 from contextlib import contextmanager
 
 from tests.library.api.core import Requester
-<<<<<<< HEAD
-from tests.library.api.nodes import HostNode, ServiceNode, ComponentNode
-=======
 from tests.library.api.nodes import ComponentNode, HostNode, ServiceNode
->>>>>>> 31b5b64a
 
 
 class APIClient(Requester):
@@ -25,9 +21,6 @@
         self.auth_header = self.get_auth_header(credentials)
         self.host = HostNode(self)
         self.service = ServiceNode(self)
-<<<<<<< HEAD
-        self.component = ComponentNode(self)
-=======
         self.component = ComponentNode(self)
 
     @contextmanager
@@ -35,5 +28,4 @@
         original_header = {**self.auth_header}
         self.auth_header = self._build_header(token)
         yield
-        self.auth_header = original_header
->>>>>>> 31b5b64a
+        self.auth_header = original_header