--- conflicted
+++ resolved
@@ -11,12 +11,10 @@
 # See the License for the specific language governing permissions and
 # limitations under the License.
 
-<<<<<<< HEAD
-pip3 install --no-cache -r requirements-test.txt
-=======
+
 pip3 install -U pip
 pip3 install -r requirements-test.txt
->>>>>>> cccf98f6
+
 find . -name "*.pyc" -type f -delete
 find . -name "__pycache__" -type d -delete
 { # try
