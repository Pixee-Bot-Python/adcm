#!/usr/bin/env python3
# Licensed under the Apache License, Version 2.0 (the "License");
# you may not use this file except in compliance with the License.
# You may obtain a copy of the License at
#
#      http://www.apache.org/licenses/LICENSE-2.0
#
# Unless required by applicable law or agreed to in writing, software
# distributed under the License is distributed on an "AS IS" BASIS,
# WITHOUT WARRANTIES OR CONDITIONS OF ANY KIND, either express or implied.
# See the License for the specific language governing permissions and
# limitations under the License.

import os
import sys
import json
import subprocess

import adcm.init_django		# pylint: disable=unused-import

from cm.logger import log
import cm.config as config
import cm.job


def open_file(root, tag, job_id):
    fname = '{}/{}-{}.txt'.format(root, job_id, tag)
    f = open(fname, 'w')
    return f


def read_config(job_id):
    fd = open('{}/{}-config.json'.format(config.RUN_DIR, job_id))
    conf = json.load(fd)
    fd.close()
    return conf


def set_job_status(job_id, ret, pid):
    if ret == 0:
        cm.job.set_job_status(job_id, config.Job.SUCCESS, pid)
        return 0
    elif ret == -15:
        cm.job.set_job_status(job_id, config.Job.ABORTED, pid)
        return 15
    else:
        cm.job.set_job_status(job_id, config.Job.FAILED, pid)
        return ret


def set_pythonpath():
    cmd_env = os.environ.copy()
    if "PYTHONPATH" in cmd_env:
        cmd_env["PYTHONPATH"] = "./pmod:" + cmd_env["PYTHONPATH"]
    else:
        cmd_env["PYTHONPATH"] = "./pmod"
    return cmd_env


def run_ansible(job_id):
    log.debug("job_runner.py called as: %s", sys.argv)
    conf = read_config(job_id)
    playbook = conf['job']['playbook']
    out_file = open_file(config.LOG_DIR, 'ansible-out', job_id)
    err_file = open_file(config.LOG_DIR, 'ansible-err', job_id)

    os.chdir(conf['env']['stack_dir'])
    cmd = [
        'ansible-playbook',
        '-e',
        '@{}/{}-config.json'.format(config.RUN_DIR, job_id),
        '-i',
        '{}/{}-inventory.json'.format(config.RUN_DIR, job_id),
        playbook
    ]
    if 'params' in conf['job']:
        if 'ansible_tags' in conf['job']['params']:
            cmd.append('--tags=' + conf['job']['params']['ansible_tags'])

    proc = subprocess.Popen(cmd, env=set_pythonpath(), stdout=out_file, stderr=err_file)
    log.info("job #%s run cmd: %s", job_id, ' '.join(cmd))
    cm.job.set_job_status(job_id, config.Job.RUNNING, proc.pid)
    log.info("run ansible job #%s, pid %s, playbook %s", job_id, proc.pid, playbook)
    ret = proc.wait()
<<<<<<< HEAD
    ret = set_job_status(job_id, ret, proc.pid)
=======
    cm.job.finish_check(job_id)
    res = set_job_status(job_id, ret, proc.pid)
>>>>>>> 578b91f9

    out_file.close()
    err_file.close()

    log.info("finish ansible job #%s, pid %s, ret %s", job_id, proc.pid, ret)
    sys.exit(ret)


def do():
    if len(sys.argv) < 2:
        print("\nUsage:\n{} job_id\n".format(os.path.basename(sys.argv[0])))
        sys.exit(4)
    else:
        run_ansible(sys.argv[1])


if __name__ == '__main__':
    do()<|MERGE_RESOLUTION|>--- conflicted
+++ resolved
@@ -82,12 +82,8 @@
     cm.job.set_job_status(job_id, config.Job.RUNNING, proc.pid)
     log.info("run ansible job #%s, pid %s, playbook %s", job_id, proc.pid, playbook)
     ret = proc.wait()
-<<<<<<< HEAD
+    cm.job.finish_check(job_id)
     ret = set_job_status(job_id, ret, proc.pid)
-=======
-    cm.job.finish_check(job_id)
-    res = set_job_status(job_id, ret, proc.pid)
->>>>>>> 578b91f9
 
     out_file.close()
     err_file.close()
