--- conflicted
+++ resolved
@@ -4,7 +4,7 @@
 
 ## Storybook
 
-<<<<<<< HEAD
+1. Run `yarn run storybook` for start the Storybook.
 **Before starting:**
 To run Storybook, you need to have been installed Docker (https://www.docker.com/).
 
@@ -25,10 +25,7 @@
 
 ## Storybook (development)
 
-1. Run `npm run storybook` for start the Storybook.
-=======
 1. Run `yarn run storybook` for start the Storybook.
->>>>>>> 4f284c85
 2. Navigate to http://localhost:6006/.
 
 ## Development server
