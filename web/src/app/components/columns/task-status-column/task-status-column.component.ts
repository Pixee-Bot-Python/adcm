--- conflicted
+++ resolved
@@ -1,11 +1,6 @@
 import { Component } from '@angular/core';
-<<<<<<< HEAD
-import { AdwpCellComponent } from '@adwp-ui/widgets';
 import { filter, switchMap, tap } from 'rxjs/operators';
-=======
 import { AdwpCellComponent } from '@app/adwp';
-import { filter, switchMap } from 'rxjs/operators';
->>>>>>> 1dc63e0d
 import { MatDialog } from '@angular/material/dialog';
 
 import { Task } from '@app/core/types';
