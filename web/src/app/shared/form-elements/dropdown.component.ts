--- conflicted
+++ resolved
@@ -9,11 +9,7 @@
 // WITHOUT WARRANTIES OR CONDITIONS OF ANY KIND, either express or implied.
 // See the License for the specific language governing permissions and
 // limitations under the License.
-<<<<<<< HEAD
-import {AfterViewInit, Component, OnInit} from '@angular/core';
-=======
 import { AfterViewInit, Component, OnInit } from '@angular/core';
->>>>>>> d41b7685
 import { Observable, of } from 'rxjs';
 
 import { FieldDirective } from './field.directive';
@@ -46,7 +42,6 @@
 
   ngOnInit() {
     super.ngOnInit();
-
     if (this.field.limits) {
       const o = Object.entries<string | number>(this.field.limits.option).map((e) => ({
         id: String(e[1]),
