--- conflicted
+++ resolved
@@ -9,15 +9,10 @@
 // WITHOUT WARRANTIES OR CONDITIONS OF ANY KIND, either express or implied.
 // See the License for the specific language governing permissions and
 // limitations under the License.
-<<<<<<< HEAD
-import {Component, Directive, OnChanges, OnInit, SimpleChanges} from '@angular/core';
-import {FormArray, FormBuilder, FormGroup, Validators} from '@angular/forms';
-=======
 import { Component, Directive, OnChanges, OnInit, SimpleChanges } from '@angular/core';
 import { FormArray, FormBuilder, FormGroup, Validators } from '@angular/forms';
->>>>>>> d41b7685
 
-import {FieldDirective} from './field.directive';
+import { FieldDirective } from './field.directive';
 
 @Directive({
   selector: '[appBaseMapList]'
