--- conflicted
+++ resolved
@@ -85,7 +85,6 @@
     ActionsDirective,
     ActionListComponent,
     MenuItemComponent,
-    CardItemComponent,
     PopoverDirective,
     PopoverComponent,
     ConcernComponent,
@@ -98,38 +97,8 @@
     ConcernListRefComponent,
     TooltipModule
   ],
-<<<<<<< HEAD
-=======
-    exports: [
-        ForTestDirective,
-        TooltipDirective,
-        TooltipComponent,
-        MTextareaDirective,
-        BaseDirective,
-        SocketListenerDirective,
-        CrumbsComponent,
-        UpgradeComponent,
-        ScrollDirective,
-        InfinityScrollDirective,
-        ActionsComponent,
-        ActionsDirective,
-        ActionListComponent,
-        MenuItemComponent,
-        PopoverDirective,
-        PopoverComponent,
-        ConcernComponent,
-        ConcernItemComponent,
-        IssueMessagePlaceholderPipe,
-        ConcernListComponent,
-        KeysPipe,
-        IsArrayPipe,
-        IssuePathPipe,
-        ConcernListRefComponent,
-    ],
->>>>>>> 30404844
   providers: [
     ConcernService,
   ],
 })
-export class StuffModule {
-}+export class StuffModule {}