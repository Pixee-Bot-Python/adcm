// Licensed under the Apache License, Version 2.0 (the "License");
// you may not use this file except in compliance with the License.
// You may obtain a copy of the License at
//
//      http://www.apache.org/licenses/LICENSE-2.0
//
// Unless required by applicable law or agreed to in writing, software
// distributed under the License is distributed on an "AS IS" BASIS,
// WITHOUT WARRANTIES OR CONDITIONS OF ANY KIND, either express or implied.
// See the License for the specific language governing permissions and
// limitations under the License.
import { Component, ElementRef, EventEmitter, OnInit, ViewChild } from '@angular/core';
import { IAction } from '@app/core/types';
import { DynamicComponent, DynamicEvent } from '@app/shared/directives/dynamic/dynamic.directive';

import { BaseDirective } from '@app/shared/directives';
import { ActionParameters } from '../actions.directive';

import { IMasterData, IValue, MasterService, whatShow } from './master.service';

@Component({
  selector: 'app-master',
  templateUrl: './master.component.html',
  styles: [
    `
      .action-button {
        background: none !important;
        margin: 6px 0;

        &:hover {
          background: rgba(255, 255, 255, 0.04) !important;
        }
      }

      .controls-container {
        display: flex;
        justify-content: space-between;
        align-items: center;
      }
    `,
  ],
  providers: [MasterService],
})
export class ActionMasterComponent extends BaseDirective implements DynamicComponent, OnInit {
  event: EventEmitter<DynamicEvent> = new EventEmitter();
  model: ActionParameters;
  action: IAction;
  show: whatShow;

  verbose = false;

  @ViewChild('runBtn', { read: ElementRef }) runBtn: ElementRef;

  constructor(private service: MasterService) {
    super();
  }

  ngOnInit(): void {
<<<<<<< HEAD
    if (this.model?.actions?.length === 1) this.choose(this.model.actions[0]);
=======
    if (this.model.actions?.length === 1) this.choose(this.model.actions[0]);
>>>>>>> 33d8cf02
  }

  choose(action: IAction) {
    this.action = action;
    this.show = this.service.spotShow(action);
  }

  isDisabled(value: IValue) {
    return value && ((value.hostmap && value.hostmap.noValid) || (value.config && !value.config.form?.valid));
  }

  run(value: IValue = {}) {
    const data: IMasterData = this.service.parseData(value);
    if (data) {
      data.verbose = this.verbose;
    }
    this.service
      .send(this.action.run, data)
      .pipe(this.takeUntil())
      .subscribe(() => this.cancel());
  }

  onEnterKey() {
    this.runBtn.nativeElement.click();
  }

  cancel() {
    this.event.emit({ name: 'cancel' });
  }
}<|MERGE_RESOLUTION|>--- conflicted
+++ resolved
@@ -56,11 +56,7 @@
   }
 
   ngOnInit(): void {
-<<<<<<< HEAD
     if (this.model?.actions?.length === 1) this.choose(this.model.actions[0]);
-=======
-    if (this.model.actions?.length === 1) this.choose(this.model.actions[0]);
->>>>>>> 33d8cf02
   }
 
   choose(action: IAction) {
