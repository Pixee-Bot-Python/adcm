<div class="field w100" [appForTest]="getTestName()"
     [ngClass]="{'read-only': options.read_only, advanced: isAdvanced() }">
  <label [appTooltip]="options.display_name" [appTooltipShowByCondition]="true">{{ options.display_name }}:</label>

  <ng-container [ngSwitch]="options.controlType">
    <ng-container *ngSwitchCase="'structure'">
      <app-scheme [field]="options" [form]="currentFormGroup" #cc></app-scheme>
    </ng-container>
    <ng-container *ngSwitchCase="'map'">
      <app-fields-map [field]="options" [form]="currentFormGroup" #cc></app-fields-map>
    </ng-container>
    <ng-container *ngSwitchCase="'list'">
      <app-fields-list [field]="options" [form]="currentFormGroup" #cc></app-fields-list>
    </ng-container>
    <ng-container *ngSwitchCase="'password'">
      <app-fields-password [field]="options" [form]="currentFormGroup" #pass></app-fields-password>
    </ng-container>
    <ng-container *ngSwitchCase="'boolean'">
      <app-fields-boolean [field]="options" [form]="currentFormGroup"></app-fields-boolean>
    </ng-container>
    <ng-container *ngSwitchCase="'textbox'">
      <app-fields-textbox [field]="options" [form]="currentFormGroup"></app-fields-textbox>
    </ng-container>
    <ng-container *ngSwitchCase="'textarea'">
      <app-fields-textarea [field]="options" [form]="currentFormGroup"></app-fields-textarea>
    </ng-container>
    <ng-container *ngSwitchCase="'json'">
      <app-fields-json [field]="options" [form]="currentFormGroup"></app-fields-json>
    </ng-container>
    <ng-container *ngSwitchCase="'option'">
      <app-fields-dropdown [field]="options" [form]="currentFormGroup"></app-fields-dropdown>
    </ng-container>
    <ng-container *ngSwitchCase="'variant'">
      <app-fields-variant [field]="options" [form]="currentFormGroup"></app-fields-variant>
    </ng-container>
    <ng-container *ngSwitchCase="'secrettext'">
      <app-fields-secret-text [field]="options" [form]="currentFormGroup" #sc></app-fields-secret-text>
    </ng-container>
<<<<<<< HEAD
    <ng-container *ngSwitchCase="'secretfile'">
      <app-fields-secret-file [field]="options" [form]="currentFormGroup" #sf></app-fields-secret-file>
=======
    <ng-container *ngSwitchCase="'secretmap'">
      <app-fields-secret-map [field]="options" [form]="currentFormGroup" #sm></app-fields-secret-map>
>>>>>>> 851d89c4
    </ng-container>

    <span class="info">
      <mat-icon *ngIf="options.description" style="vertical-align: middle;" [ngClass]="'info-icon'"
                matTooltipClass="info-tooltip" [matTooltip]="options.description">info_outline</mat-icon>
      <button *ngIf="!isSecretField()" (click)="restore()" [disabled]="options.read_only || disabled" mat-icon-button matSuffix
              color="primary"
              matTooltip="Reset to default">
        <mat-icon>refresh</mat-icon>
      </button>
      <button *ngIf="isSecretField()" (click)="reset()" [disabled]="options.read_only || disabled" mat-icon-button matSuffix
              color="primary"
              matTooltip="Remove value">
        <mat-icon>close</mat-icon>
      </button>
    </span>
  </ng-container>
</div>
<mat-list class="compare-list-container" dense *ngIf="!options.hidden && options.compare?.length">
  <mat-list-item *ngFor="let item of options.compare" class="compare-list">
    <mat-icon matListIcon [style.backgroundColor]="item.color">more_vert</mat-icon>
    <span class="label">
      {{ item.date | date: 'short' }}
    </span>&nbsp;----&nbsp;&nbsp;<span [appTooltip]="outputValue(item.value)"
                                       class="accent">{{ outputValue(item.value, true) }}</span>
  </mat-list-item>
</mat-list><|MERGE_RESOLUTION|>--- conflicted
+++ resolved
@@ -36,13 +36,11 @@
     <ng-container *ngSwitchCase="'secrettext'">
       <app-fields-secret-text [field]="options" [form]="currentFormGroup" #sc></app-fields-secret-text>
     </ng-container>
-<<<<<<< HEAD
     <ng-container *ngSwitchCase="'secretfile'">
       <app-fields-secret-file [field]="options" [form]="currentFormGroup" #sf></app-fields-secret-file>
-=======
+    </ng-container>
     <ng-container *ngSwitchCase="'secretmap'">
       <app-fields-secret-map [field]="options" [form]="currentFormGroup" #sm></app-fields-secret-map>
->>>>>>> 851d89c4
     </ng-container>
 
     <span class="info">
