// Licensed under the Apache License, Version 2.0 (the "License");
// you may not use this file except in compliance with the License.
// You may obtain a copy of the License at
//
//      http://www.apache.org/licenses/LICENSE-2.0
//
// Unless required by applicable law or agreed to in writing, software
// distributed under the License is distributed on an "AS IS" BASIS,
// WITHOUT WARRANTIES OR CONDITIONS OF ANY KIND, either express or implied.
// See the License for the specific language governing permissions and
// limitations under the License.
import { IYspec } from './yspec/yspec.service';
import { TFormOptions } from './services/field.service';
import { BaseEntity } from '@app/core/types';

export type stateType = 'created' | 'locked';

export type TNBase = 'string' | 'integer' | 'int' | 'boolean' | 'bool' | 'float';
export type TNReq = 'dict' | 'list';
<<<<<<< HEAD
export type TNSpec = 'structure' | 'group' | 'option' | 'json' | 'map' | 'file' | 'secretfile' | 'text' | 'password' | 'secrettext' | 'variant';
=======
export type TNSpec = 'structure' | 'group' | 'option' | 'json' | 'map' | 'file' | 'text' | 'password' | 'secrettext' | 'secretmap' | 'variant';
>>>>>>> 851d89c4
export type TNForm = TNBase | TNReq | TNSpec;
export type simpleTypes = string | number | boolean;
export type resultTypes = simpleTypes | simpleTypes[] | object;
export type TValue = string | number | boolean | object | any[];

/**
 *```
 {
    invisible?: boolean;
    no_confirm?: boolean;
    advanced?: boolean;
 }
 ```
 *
 */
export interface IUIoptions {
  invisible?: boolean;
  no_confirm?: boolean;
  advanced?: boolean;
}

/**
 * ```
 {
    min?: number;
    max?: number;
    option?: any;
    read_only?: stateType[];   // created | locked
    yspec?: IYspec;
    rules?: any;
    active?: boolean;
}
 * ```
 */
export interface IVariantSet {
  name?: string;
  strict: boolean;
  type: 'config' | 'inline';
  value: string[];
}

export interface ILimits {
  min?: number;
  max?: number;
  option?: any;
  read_only?: stateType[];
  yspec?: IYspec;
  rules?: any;
  active?: boolean;
  source?: IVariantSet;
}

/**
 * Property config object from backend
 */
export interface IFieldStack {
  name: string;
  subname: string;
  display_name: string;
  type: TNForm;
  default: TValue;
  value: TValue;
  required: boolean;
  activatable: boolean;
  read_only: boolean;
  description?: string;
  custom_group?: boolean;
  limits?: ILimits;
  ui_options?: IUIoptions;
  group_config?: { [key: string]: boolean };
}

/**
 * The object for config for backend
 */
export interface IConfig {
  id?: number;
  date?: string;
  description?: string;
  config: IFieldStack[];
  attr?: IConfigAttr;
  obj_ref?: number;
}

/**
 *```
 {
    [group: string]: { active: boolean };
}
 ```
 */
export interface IConfigAttr {
  [group: string]: { active?: boolean };

  group_keys?: { [key: string]: { [key: string]: boolean }};
  custom_group_keys?: { [key: string]: { [key: string]: boolean }};
}

//#region Modified data for ngForm build

/**
 * Mark for rendering required component
 */
export type controlType =
  'boolean'
  | 'textbox'
  | 'textarea'
  | 'json'
  | 'password'
  | 'list'
  | 'map'
  | 'dropdown'
  | 'file'
  | 'text'
  | 'structure'
  | 'secrettext'
<<<<<<< HEAD
  | 'secretfile';
=======
  | 'secretmap';
>>>>>>> 851d89c4

/**
 *```
 pattern?: string | RegExp;
 required?: boolean;
 max?: number;
 min?: number;
 ```
 */
export interface IValidator {
  pattern?: string | RegExp;
  required?: boolean;
  max?: number;
  min?: number;
}

export interface CompareConfig extends IConfig {
  color: string;
}

export interface ICompare {
  id: number;
  date: string;
  value: string;
  color: string;
}

export interface IFormOptions extends IFieldStack {
  key?: string;
  hidden: boolean;
}

export interface IPanelOptions extends IFormOptions {
  options: TFormOptions[];
  active: boolean;
}

export interface ICanGroup {
  group?: boolean;
}

export interface IFieldOptions extends IFormOptions, ICanGroup {
  controlType: controlType;
  validator: IValidator;
  compare: ICompare[];
}

export interface ISettingsListResponse {
  count: 1;
  next: null;
  previous: null;
  results: BaseEntity[];
}

//#endregion<|MERGE_RESOLUTION|>--- conflicted
+++ resolved
@@ -17,11 +17,7 @@
 
 export type TNBase = 'string' | 'integer' | 'int' | 'boolean' | 'bool' | 'float';
 export type TNReq = 'dict' | 'list';
-<<<<<<< HEAD
-export type TNSpec = 'structure' | 'group' | 'option' | 'json' | 'map' | 'file' | 'secretfile' | 'text' | 'password' | 'secrettext' | 'variant';
-=======
-export type TNSpec = 'structure' | 'group' | 'option' | 'json' | 'map' | 'file' | 'text' | 'password' | 'secrettext' | 'secretmap' | 'variant';
->>>>>>> 851d89c4
+export type TNSpec = 'structure' | 'group' | 'option' | 'json' | 'map' | 'file' | 'text' | 'password' | 'secrettext' | 'secretmap' | 'secretfile' | 'variant';
 export type TNForm = TNBase | TNReq | TNSpec;
 export type simpleTypes = string | number | boolean;
 export type resultTypes = simpleTypes | simpleTypes[] | object;
@@ -138,11 +134,8 @@
   | 'text'
   | 'structure'
   | 'secrettext'
-<<<<<<< HEAD
-  | 'secretfile';
-=======
+  | 'secretfile'
   | 'secretmap';
->>>>>>> 851d89c4
 
 /**
  *```
