// Licensed under the Apache License, Version 2.0 (the "License");
// you may not use this file except in compliance with the License.
// You may obtain a copy of the License at
//
//      http://www.apache.org/licenses/LICENSE-2.0
//
// Unless required by applicable law or agreed to in writing, software
// distributed under the License is distributed on an "AS IS" BASIS,
// WITHOUT WARRANTIES OR CONDITIONS OF ANY KIND, either express or implied.
// See the License for the specific language governing permissions and
// limitations under the License.
<<<<<<< HEAD
import { NO_ERRORS_SCHEMA } from '@angular/core';
=======
>>>>>>> c5bf23b6
import { async, ComponentFixture, TestBed } from '@angular/core/testing';

import { ItemComponent } from './item.component';
import { FormGroup, FormControl } from '@angular/forms';
import { IControl } from './root.component';
import { MaterialModule } from '@app/shared/material.module';
import { NoopAnimationsModule } from '@angular/platform-browser/animations';

describe('ItemComponent', () => {
  let component: ItemComponent;
  let fixture: ComponentFixture<ItemComponent>;

  beforeEach(async(() => {
    TestBed.configureTestingModule({
<<<<<<< HEAD
      declarations: [ItemComponent],
      schemas: [NO_ERRORS_SCHEMA]
=======
      imports: [NoopAnimationsModule, MaterialModule],
      declarations: [ItemComponent]
>>>>>>> c5bf23b6
    }).compileComponents();
  }));

  beforeEach(() => {
    fixture = TestBed.createComponent(ItemComponent);
    component = fixture.componentInstance;
    const item: IControl = {
      name: 'test',
      type: 'string',
      rules: { name: 'test', type: 'string', path: ['test'], validator: {}, controlType: 'textbox' },
      form: new FormGroup({ test: new FormControl() }),
      parent: 'dict',
      value: {}
    };
    component.item = item;
    fixture.detectChanges();
  });

  it('should create', () => {
    expect(component).toBeTruthy();
  });
});<|MERGE_RESOLUTION|>--- conflicted
+++ resolved
@@ -9,10 +9,7 @@
 // WITHOUT WARRANTIES OR CONDITIONS OF ANY KIND, either express or implied.
 // See the License for the specific language governing permissions and
 // limitations under the License.
-<<<<<<< HEAD
 import { NO_ERRORS_SCHEMA } from '@angular/core';
-=======
->>>>>>> c5bf23b6
 import { async, ComponentFixture, TestBed } from '@angular/core/testing';
 
 import { ItemComponent } from './item.component';
@@ -27,13 +24,8 @@
 
   beforeEach(async(() => {
     TestBed.configureTestingModule({
-<<<<<<< HEAD
       declarations: [ItemComponent],
       schemas: [NO_ERRORS_SCHEMA]
-=======
-      imports: [NoopAnimationsModule, MaterialModule],
-      declarations: [ItemComponent]
->>>>>>> c5bf23b6
     }).compileComponents();
   }));
 
