--- conflicted
+++ resolved
@@ -26,12 +26,9 @@
 export class GroupFieldsComponent implements OnInit {
   @Input() panel: PanelOptions;
   @Input() form: FormGroup;
-<<<<<<< HEAD
+  @Input() rawConfig: IConfig;
   @ViewChild('ep') expanel: MatExpansionPanel;
-=======
-  @Input() rawConfig: IConfig;
-  @ViewChild('ep', { static: false }) expanel: MatExpansionPanel;
->>>>>>> 2272ca79
+
   checked = true;
 
   @ViewChildren(FieldComponent)
