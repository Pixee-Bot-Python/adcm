// Licensed under the Apache License, Version 2.0 (the "License");
// you may not use this file except in compliance with the License.
// You may obtain a copy of the License at
//
//      http://www.apache.org/licenses/LICENSE-2.0
//
// Unless required by applicable law or agreed to in writing, software
// distributed under the License is distributed on an "AS IS" BASIS,
// WITHOUT WARRANTIES OR CONDITIONS OF ANY KIND, either express or implied.
// See the License for the specific language governing permissions and
// limitations under the License.
/**
 * INSTRUCTIONS
 * For the filter to work correctly, you need to create a filter rules with IFilter stucture in filter parent component
 * "copy" of the BehaviourSubject with data for the table and pass it to the table. You must pass both the original
 * and the "copy" to the filter component
 */
import { Component, Input, OnDestroy, OnInit } from '@angular/core';
import { FormControl, FormGroup } from '@angular/forms';
import { BaseDirective } from "../../../directives";
import { BehaviorSubject } from "rxjs";

export interface IFilter {
  id: number,
  name: string,
  display_name: string,
  filter_field: string,
  filter_type: FilterType,
  options?: IFilterOption[],
  active?: boolean,
}

export interface IFilterOption {
  id: number,
  name: string,
  display_name: string,
  value: any,
}

type FilterType = 'list' | 'input' | 'datepicker';

@Component({
  selector: 'app-filter',
  template: `
    <div class="filter-container">
      <div class="filter-toggle-button" [matMenuTriggerFor]="list.menu">
        <mat-icon>filter_list</mat-icon>
        <filter-list #list [filters]="availableFilters" (toggleFilter)="toggleFilters($event)"></filter-list>
      </div>

      <form [formGroup]="filterForm">
        <ng-container *ngIf="filterList.length > 0">
          <ng-container *ngFor="let filter of filters">
            <mat-form-field class="filter-field" [ngClass]="{ 'datepicker': filter.filter_type === 'datepicker' }">
              <ng-container [ngSwitch]="filter.filter_type">
                <ng-container *ngSwitchCase="'list'">
                  <mat-select  placeholder="{{ filter.display_name }}" formControlName="{{ filter.filter_field }}"
                               (selectionChange)="applyFilters()">
                    <mat-option *ngFor="let p of filter.options" [value]="p.value">{{ p.display_name }}</mat-option>
                  </mat-select>
                </ng-container>
                <ng-container *ngSwitchCase="'input'">
                  <input matInput autofocus placeholder="{{ filter.display_name }}" formControlName="{{ filter.filter_field }}" (keyup.enter)="applyFilters()" (change)="applyFilters()">
                </ng-container>
                <ng-container *ngSwitchCase="'datepicker'">
                  <mat-form-field class="datepicker-form">
                    <mat-label>{{ filter.display_name }}</mat-label>
                    <mat-date-range-input class="filter-datepicker-range-input" [formGroup]="datepickerGroup(filter.filter_field)" [rangePicker]="picker">
                      <input matStartDate formControlName="start">
                      <input matEndDate formControlName="end" (dateChange)="setDate($event)">
                    </mat-date-range-input>
                    <mat-datepicker-toggle matSuffix [for]="picker"></mat-datepicker-toggle>
                    <mat-date-range-picker #picker></mat-date-range-picker>
                    <mat-error *ngIf="datepickerGroup(filter.filter_field).controls.start.hasError('matStartDateInvalid')">Invalid start date</mat-error>
                    <mat-error *ngIf="datepickerGroup(filter.filter_field).controls.end.hasError('matEndDateInvalid')">Invalid end date</mat-error>
                  </mat-form-field>
                </ng-container>
              </ng-container>
              <button type="button" class="clear-button" mat-button matSuffix mat-icon-button aria-label="Clear"
                      *ngIf="clearButtonVisible(filter.filter_field)"
                      (click)="clear(filter.filter_field, $event)">
                <mat-icon>refresh</mat-icon>
              </button>
              <button type="button" class="remove-button" mat-button matSuffix mat-icon-button aria-label="Remove"
                      (click)="removeFilter(filter, $event)">
                <mat-icon>close</mat-icon>
              </button>
            </mat-form-field>
          </ng-container>
        </ng-container>
      </form>
    </div>
  `,
  styleUrls: ['./filter.component.scss'],
})
export class FilterComponent extends BaseDirective implements OnInit, OnDestroy {
  filterForm = new FormGroup({});
  availableFilters: any[];
  activeFilters: number[] = [];
  filtersByType = {};
  backupData: any;
  freezeBackupData: boolean = false;
  externalChanges: boolean = false;
  @Input() filterList: IFilter[] = [];
  @Input() externalData: BehaviorSubject<any>;
  @Input() innerData: BehaviorSubject<any>;

  get filters() {
    return this.filterList.filter((filter) => (this.activeFilters?.includes(filter.id)));
  }

  constructor() {
    super();
  }

  ngOnInit() {
    this.availableFilters = this.filterList.map((filter: IFilter) => ({
      id: filter.id,
      name: filter.name,
      display_name: filter.display_name,
      filter_field: filter.filter_field,
      filter_type: filter.filter_type
    }));

    this.availableFilters.forEach((i: IFilter) => {
      this.filtersByType[i.filter_field] = i.filter_type;
    })

    this.externalData.subscribe((values: any) => {
      this.externalChanges = true;
      this.freezeBackupData = false;

      if (this.externalChanges && values) {
        this.innerData.next(values);

        this.innerData.subscribe((values: any) => {
          if (!this.backupData || !this.freezeBackupData) {
            this.backupData = values;
            this.freezeBackupData = false;
          }

          if (this.externalChanges) {
            this.externalChanges = false;
            this.applyFilters();
          }
        })
      }
    });
  }

  clear(filter, event: any) {
    if (this.filtersByType[filter] === 'datepicker') {
      this.filterForm.get(filter).setValue({start: undefined, end: undefined});
    } else this.filterForm.get(filter).setValue(undefined);
    this.innerData.next(this.backupData);
    event.preventDefault();
    event.stopPropagation();
  }

  removeFilter(filter, event) {
    this.toggleFilters(filter);
    this.applyFilters();
    event.preventDefault();
  }

  setDate(event) {
    if (event.value) {
      event.value.setHours(23, 59, 59, 999);
      this.applyFilters();
    }
  }

  applyFilters() {
    const filters = this.filterForm.value;

    Object.keys(filters).forEach((f) => {
      if (filters[f] === '' || filters[f] === undefined) {
        delete filters[f];
      }
    });

    let data = this.backupData?.results?.filter((item) => {
      for (let key in filters) {
        if (this.filtersByType[key] === 'list') {
          if (item[key] === undefined || item[key] !== filters[key]) {
            return false;
          }
        }
      }

      return true;
    });

    if (this.filters.some((f) => f.filter_type === 'input')) {
      data = data.filter((item) => {
        for (let key in filters) {
          if (this.filtersByType[key] === 'input') {
<<<<<<< HEAD
            if (item[key] !== undefined && item[key] !== null && item[key] !== '' && item[key].toLowerCase().includes(filters[key].toLowerCase())) {
              return true;
=======
            if (key.includes('/')) {
              let nestedKey = key.split('/');

              if (item[nestedKey[0]][nestedKey[1]] !== undefined &&
                  item[nestedKey[0]][nestedKey[1]] !== null &&
                  item[nestedKey[0]][nestedKey[1]].toLowerCase().includes(filters[key].toLowerCase())) {
                return true;
              }
            } else {
              if (item[key] !== undefined && item[key] !== null && item[key].toLowerCase().includes(filters[key].toLowerCase())) {
                return true;
              }
>>>>>>> c1b7bb92
            }
          }
        }
      })
    }

    if (this.filters.some((f) => f.filter_type === 'datepicker' && filters[f.filter_field].end)) {
      data = data.filter((item) => {
        for (let key in filters) {
          if (this.filtersByType[key] === 'datepicker') {
            if (item[key] !== undefined && item[key] !== null && (filters[key].start < new Date(item[key]) && new Date(item[key]) < filters[key].end)) {
              return true;
            }
          }
        }
      })
    }

    let count = this.activeFilters.length === 0 ? this.backupData.count : data.count;
    this.freezeBackupData = true;
    this.innerData.next({...this.backupData, count, results: data});
  }

  clearButtonVisible(field) {
    const value = this.filterForm?.getRawValue()[field];
    return this.filtersByType[field] !== 'datepicker' && (value || (typeof value === 'boolean' && !value));
  }

  toggleFilters(filter) {
    if (this.activeFilters.includes(filter.id)) {
      this.activeFilters = this.activeFilters.filter((f) => f !== filter.id);
      this.filterForm.removeControl(filter.filter_field);
    } else {
      this.activeFilters.push(filter.id);
      if (filter.filter_type === 'datepicker') {
        this.filterForm.addControl(filter.filter_field, new FormGroup({
          start: new FormControl(new Date()),
          end: new FormControl(new Date()),
        }));
      } else this.filterForm.addControl(filter.filter_field, new FormControl(''))
    }
  }

  datepickerGroup(controlName): FormGroup {
    return this.filterForm.get(controlName) as FormGroup;
  }
}<|MERGE_RESOLUTION|>--- conflicted
+++ resolved
@@ -195,23 +195,19 @@
       data = data.filter((item) => {
         for (let key in filters) {
           if (this.filtersByType[key] === 'input') {
-<<<<<<< HEAD
-            if (item[key] !== undefined && item[key] !== null && item[key] !== '' && item[key].toLowerCase().includes(filters[key].toLowerCase())) {
-              return true;
-=======
             if (key.includes('/')) {
               let nestedKey = key.split('/');
 
               if (item[nestedKey[0]][nestedKey[1]] !== undefined &&
                   item[nestedKey[0]][nestedKey[1]] !== null &&
+                  item[nestedKey[0]][nestedKey[1]] !== '' &&
                   item[nestedKey[0]][nestedKey[1]].toLowerCase().includes(filters[key].toLowerCase())) {
                 return true;
               }
             } else {
-              if (item[key] !== undefined && item[key] !== null && item[key].toLowerCase().includes(filters[key].toLowerCase())) {
+              if (item[key] !== undefined && item[key] !== null && item[key] !== '' && item[key].toLowerCase().includes(filters[key].toLowerCase())) {
                 return true;
               }
->>>>>>> c1b7bb92
             }
           }
         }
