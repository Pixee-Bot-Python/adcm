# Set number of threads
<<<<<<< HEAD
# EPIC ADCM-3065
=======
>>>>>>> 50cdf2a9
BRANCH_NAME ?= $(shell git rev-parse --abbrev-ref HEAD)

ADCMBASE_IMAGE ?= hub.arenadata.io/adcm/base
ADCMTEST_IMAGE ?= hub.arenadata.io/adcm/test
ADCMBASE_TAG ?= 20220929145118
APP_IMAGE ?= hub.adsw.io/adcm/adcm
APP_TAG ?= $(subst /,_,$(BRANCH_NAME))

SELENOID_HOST ?= 10.92.2.65
SELENOID_PORT ?= 4444


# Default target
.PHONY: help

help: ## Shows that help
	@grep -E '^[a-zA-Z_-]+:.*?## .*$$' $(MAKEFILE_LIST) | sort | awk 'BEGIN {FS = ":.*?## "}; {printf "\033[36m%-30s\033[0m %s\n", $$1, $$2}'

clean: ## Cleanup. Just a cleanup.
	@docker run -i --rm  -v $(CURDIR):/code -w /code  busybox:latest /bin/sh -c "rm -rf /code/web/node_modules/ /code/web/package-lock.json /code/wwwroot /code/.version /code/go/bin /code/go/pkg /code/go/src/github.com"

##################################################
#                 B U I L D
##################################################

describe: ## Create .version file with output of describe
	./gues_version.sh

buildss: ## Build status server
	@docker run -i --rm -v $(CURDIR)/go:/code -w /code  golang:1.15-alpine3.13 sh -c "apk --update add make git && make && rm -f /code/adcm/go.sum"

buildjs: ## Build client side js/html/css in directory wwwroot
	@docker run -i --rm -v $(CURDIR)/wwwroot:/wwwroot -v $(CURDIR)/web:/code -w /code  node:16-alpine ./build.sh

build: describe buildss buildjs ## Build final docker image and all depended targets except baseimage.
	@docker pull $(ADCMBASE_IMAGE):$(ADCMBASE_TAG)
	@docker build --no-cache=true \
	-f assemble/app/Dockerfile \
	-t $(APP_IMAGE):$(APP_TAG) \
	--build-arg  ADCMBASE_IMAGE=$(ADCMBASE_IMAGE) --build-arg  ADCMBASE_TAG=$(ADCMBASE_TAG) \
	.

##################################################
#                 T E S T S
##################################################

testpyreqs: ## Install test prereqs into user's pip target dir
	pip install --user -r requirements-test.txt

test_image:
	docker pull $(ADCMBASE_IMAGE):$(ADCMBASE_TAG)

unittests: test_image ## Run unittests
		docker run -e DJANGO_SETTINGS_MODULE=adcm.settings -i --rm -v $(CURDIR)/python:/adcm/python -v $(CURDIR)/data:/adcm/data -v $(CURDIR)/requirements.txt:/adcm/requirements.txt -w /adcm/ $(ADCMBASE_IMAGE):$(ADCMBASE_TAG) /venv.sh reqs_and_run default /adcm/requirements.txt python python/manage.py test python -v 2

pytest: ## Run functional tests
	docker pull hub.adsw.io/library/functest:3.8.6.slim.buster-x64
	docker run -i --rm --shm-size=4g -v /var/run/docker.sock:/var/run/docker.sock --network=host \
	-v $(CURDIR)/:/adcm -w /adcm/ \
	-e BUILD_TAG=${BUILD_TAG} -e ADCMPATH=/adcm/ -e PYTHONPATH=${PYTHONPATH}:python/ \
	-e SELENOID_HOST="${SELENOID_HOST}" -e SELENOID_PORT="${SELENOID_PORT}" \
	hub.adsw.io/library/functest:3.8.6.slim.buster-x64 /bin/sh -e \
	./pytest.sh -m "not full and not extra_rbac and not ldap" \
	--adcm-image='hub.adsw.io/adcm/adcm:$(subst /,_,$(BRANCH_NAME))'

pytest_release: ## Run functional tests on release
	docker pull hub.adsw.io/library/functest:3.8.6.slim.buster.firefox-x64
	docker run -i --rm --shm-size=4g -v /var/run/docker.sock:/var/run/docker.sock --network=host \
	-v $(CURDIR)/:/adcm -v ${LDAP_CONF_FILE}:${LDAP_CONF_FILE} -w /adcm/ \
	-e BUILD_TAG=${BUILD_TAG} -e ADCMPATH=/adcm/ -e PYTHONPATH=${PYTHONPATH}:python/ \
	-e SELENOID_HOST="${SELENOID_HOST}" -e SELENOID_PORT="${SELENOID_PORT}" \
	hub.adsw.io/library/functest:3.8.6.slim.buster.firefox-x64 /bin/sh -e \
	./pytest.sh --adcm-image='hub.adsw.io/adcm/adcm:$(subst /,_,$(BRANCH_NAME))' \
	--ldap-conf ${LDAP_CONF_FILE}

ng_tests: ## Run Angular tests
	docker pull hub.adsw.io/library/functest:3.8.6.slim.buster_node16-x64
	docker run -i --rm -v $(CURDIR)/:/adcm -w /adcm/web hub.adsw.io/library/functest:3.8.6.slim.buster_node16-x64 ./ng_test.sh

linters: test_image ## Run linters
	docker run -i --rm -e PYTHONPATH="/source/tests" -v $(CURDIR)/:/source -w /source $(ADCMTEST_IMAGE):$(ADCMBASE_TAG) \
        /bin/sh -eol pipefail -c "/linters.sh shellcheck && \
			/venv.sh run default pip install -U -r requirements.txt -r requirements-test.txt && \
			/venv.sh run default pylint --rcfile pyproject.toml --recursive y python && \
			/linters.sh -b ./tests -f ../tests pylint && \
			/linters.sh -f ./tests black && \
			/linters.sh -f ./tests/functional flake8_pytest_style && \
			/linters.sh -f ./tests/ui_tests flake8_pytest_style"

npm_check: ## Run npm-check
	docker run -i --rm -v $(CURDIR)/wwwroot:/wwwroot -v $(CURDIR)/web:/code -w /code  node:16-alpine ./npm_check.sh

##################################################
#                 U T I L S
##################################################

base_shell: ## Just mount a dir to base image and run bash on it over docker run
	docker run -e DJANGO_SETTINGS_MODULE=adcm.settings -it --rm -v $(CURDIR)/python:/adcm/python -v $(CURDIR)/data:/adcm/data -w /adcm/ $(ADCMBASE_IMAGE):$(ADCMBASE_TAG) /bin/bash -l<|MERGE_RESOLUTION|>--- conflicted
+++ resolved
@@ -1,8 +1,4 @@
 # Set number of threads
-<<<<<<< HEAD
-# EPIC ADCM-3065
-=======
->>>>>>> 50cdf2a9
 BRANCH_NAME ?= $(shell git rev-parse --abbrev-ref HEAD)
 
 ADCMBASE_IMAGE ?= hub.arenadata.io/adcm/base
