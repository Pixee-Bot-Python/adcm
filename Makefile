--- conflicted
+++ resolved
@@ -1,9 +1,5 @@
 # Set number of threads
 BRANCH_NAME ?= $(shell git rev-parse --abbrev-ref HEAD)
-<<<<<<< HEAD
-ADCMBASE_IMAGE ?= arenadata/adcmbase
-ADCMBASE_TAG ?= 20210127175453
-=======
 
 ADCMBASE_IMAGE ?= hub.arenadata.io/adcm/base
 ADCMBASE_TAG ?= 20210317134752
@@ -11,7 +7,6 @@
 APP_IMAGE ?= hub.adsw.io/adcm/adcm
 APP_TAG ?= $(subst /,_,$(BRANCH_NAME))
 
->>>>>>> c0a1e0c8
 SELENOID_HOST ?= 10.92.2.65
 SELENOID_PORT ?= 4444
 
